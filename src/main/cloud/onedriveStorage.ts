--- conflicted
+++ resolved
@@ -4,11 +4,8 @@
 import { CLOUD_HOME, CloudType } from '../../types/cloudType';
 import { file } from 'googleapis/build/src/apis/file';
 import dotenv from 'dotenv';
-<<<<<<< HEAD
 import { minimatch } from 'minimatch';
-=======
 import { v4 as uuidv4 } from 'uuid';
->>>>>>> c6d6dec0
 dotenv.config();
 
 const {
@@ -269,14 +266,9 @@
           modifiedTime = new Date(item.lastModifiedDateTime).getTime();
         }
 
-<<<<<<< HEAD
-        const fileItem: FileSystemItem = {
-          // id: item.id, // Use the OneDrive item ID as the unique identifier
-          id: item.id, // Use the OneDrive item ID or the path as the unique identifier (One Drive allows duplicate names)
-=======
+
         const fileItem : FileSystemItem = {
           id: uuidv4(), // Generate unique UUID for each item
->>>>>>> c6d6dec0
           name: item.name,
           isDirectory: !!item.folder,
           path: CLOUD_HOME + itemPath,
