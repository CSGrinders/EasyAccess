import { CloudStorage, AuthTokens, isValidToken } from './cloudStorage';
import { FileContent, FileSystemItem } from "../../types/fileSystem";
import { Client } from "@microsoft/microsoft-graph-client";
import { CLOUD_HOME, CloudType } from '../../types/cloudType';
import { file } from 'googleapis/build/src/apis/file';
import dotenv from 'dotenv';
import { minimatch } from 'minimatch';
import { v4 as uuidv4 } from 'uuid';
dotenv.config();

const {
  DataProtectionScope,
  Environment,
  PersistenceCreator,
  PersistenceCachePlugin,
} = require("@azure/msal-node-extensions");
const path = require('path');
const { PublicClientApplication, InteractionRequiredAuthError, LogLevel } = require('@azure/msal-node');
const { shell } = require('electron');


const MSAL_CONFIG = {
  auth: {
    clientId: process.env.MICROSOFT_CLIENT_ID,
    authority: "https://login.microsoftonline.com/common",
  },
};

/*
  Before calling api, need to check if client is authenticated. Pull the client from the cache with the accountId
*/
export class OneDriveStorage implements CloudStorage {
  accountId?: string | undefined;
  AuthToken?: AuthTokens | null | undefined;

  client?: typeof PublicClientApplication | null = null; // MSAL client that manage multiple accounts
  graphClient?: any; // Graph client for OneDrive / Need for file operations

  account: any; // an account for this storage
  authCancelled: boolean = false; // Flag to track if authentication was cancelled

  constructor() {
    this.initClient();
  }

  // load public client application which can access all stored accounts with persistence
  async initClient(): Promise<void> {
    // You can use the helper functions provided through the Environment class to construct your cache path
    // The helper functions provide consistent implementations across Windows, Mac and Linux.

    let cachePath;
    if (process.platform === 'win32') {
      cachePath = path.join(process.env.LOCALAPPDATA || '', './msal-cache.json');
    } else if (process.platform === 'darwin') {
      cachePath = path.join(process.env.HOME || '', './Library/Application Support/EasyAccess/msal-cache.json');
    } else {
      // Linux
      cachePath = path.join(process.env.HOME || '', './.config/EasyAccess/msal-cache.json');
    }

    const persistenceConfig = {
      cachePath,
      dataProtectionScope: DataProtectionScope.CurrentUser,
      serviceName: "EasyAccess",
      accountName: "ElectronApp",
      usePlaintextFileOnLinux: true,
    };

    // Create a persistence plugin for MSAL
    const persistence = await PersistenceCreator.createPersistence(persistenceConfig);

    // Attach the persistence to MSAL config
    const msalConfig = {
      ...MSAL_CONFIG,
      cache: {
        cachePlugin: new PersistenceCachePlugin(persistence),
      },
    };

    // Initialize the MSAL client with the configuration and persistence plugin
    // This will allow the PUBLIC client to access the stored accounts and tokens
    this.client = new PublicClientApplication(msalConfig);
  }

  // initialize the account if the account id is set (loaded from the local storage ==> initialize the client & account for api calls)
  // initialize the graph client with the account access token
  async initAccount(): Promise<any> {
    if (!this.client) {
      await this.initClient();
    }

    if (this.accountId) {
      // get the account from the cache using the accountId
      // the client should store the accounts in the cache
      const accounts = await this.client.getAllAccounts();

      // find the account with the accountId
      const account = accounts.find((acc: any) => acc.username === this.accountId);
      if (account) {
        this.account = account;

        // aquire token silently with the persistence cache
        // this will use the cached token if available, otherwise it will try to refresh the token
        const response = await this.client.acquireTokenSilent({
          account: this.account,
          scopes: [
            'User.Read',
            'Files.ReadWrite',
            'Files.ReadWrite.All',
            'Sites.ReadWrite.All',
            'offline_access'
          ],
        });

        // check if the response is valid
        console.log('Response from acquireTokenSilent:', response);

        const accessToken = response.accessToken;

        // Initialize the Graph client with the acquired access token
        this.graphClient = Client.init({
          authProvider: (done) => {
            done(null, accessToken);
          },
        });
        console.log('Graph client initialized with account:', this.accountId);
        console.log('Graph client with access token:', accessToken);
        console.log('Graph client:', this.graphClient);
        return account;
      } else {
        console.error('Account not found in cache');
      }
    } else {
      console.error('Account ID is not set for the storage');
    }

    await this.connect(); // try with interactive login if account is not found
    return this.account;
  }

  async connect(): Promise<void | any> {
    this.authCancelled = false;

    // Initialize the MSAL client if not already initialized
    if (!this.client) {
      await this.initClient();
    }

    if (!this.client) {
      console.error('MSAL client is not initialized');
      throw new Error('OneDrive client initialization failed');
    }

    if (this.authCancelled) {
      throw new Error('Authentication cancelled');
    }

    // scopes for the OneDrive API
    const tokenRequest = {
      scopes: [
        'User.Read',
        'Files.ReadWrite',
        'Files.ReadWrite.All',
        'Sites.ReadWrite.All',
        'offline_access'
      ]
    };

    try {
      // open browser function to handle the interactive authentication flow
      const openBrowser = async (url: any) => {
        await shell.openExternal(url);
      };

      // Acquire token interactively
      const authResponse = await this.client.acquireTokenInteractive({
        ...tokenRequest,
        openBrowser,
        successTemplate: '<h1>Successfully signed in!</h1> <p>You can close this window now.</p>',
        errorTemplate: '<h1>Oops! Something went wrong</h1> <p>Check the console for more information.</p>',
      });

      console.log('authResponse: ', authResponse);

      if (this.authCancelled) {
        throw new Error('Authentication cancelled');
      }

      if (authResponse && authResponse.account) {
        this.accountId = authResponse.account?.username || '';
        this.AuthToken = null; // AuthToken is not set here since MSAL handles it internally. This should be allowed to be null
        this.account = authResponse.account;

        // Initialize the Graph client with the acquired access token
        this.graphClient = Client.init({
          authProvider: (done) => {
            done(null, authResponse.accessToken);
          },
        });
        console.log('OneDrive account connected:', this.accountId);
      } else {
        throw new Error('Authentication failed - no account information received');
      }
    } catch (error: any) {
      console.error('OneDrive authentication error:', error);
      if (error.errorCode === 'user_cancelled' || error.message?.includes('cancelled') || error.message?.includes('aborted')) {
        throw new Error('Authentication cancelled');
      } else if (error.errorCode === 'network_error' || error.message?.includes('network') || error.message?.includes('timeout')) {
        throw new Error('Network connection failed');
      } else if (error.errorCode === 'invalid_grant' || error.message?.includes('invalid')) {
        throw new Error('Authentication failed');
      } else {
        throw new Error('Authentication failed. Please try again.');
      }
    }
  }

  // Cancel authentication process
  cancelAuthentication(): void {
    console.log('Cancelling OneDrive authentication...');
    this.authCancelled = true;
  }

  async readDir(dir: string): Promise<FileSystemItem[]> {
    if (!this.graphClient) {
      await this.initAccount();
    }

    if (!this.graphClient) {
      console.error('Graph client is not initialized');
      return [];
    }

    try {
      // get the api path for the requested directory
      const apiPath = dir === '/' || dir === ''
        ? "/me/drive/root/children"
        : `/me/drive/root:/${dir.replace(/^\//, '')}:/children`; // remove leading slash if exists, to avoid double slashes

      console.log(`Querying OneDrive API path: ${apiPath}`);

      const response = await this.graphClient.api(apiPath).get();
      console.log('Response from OneDrive API:', response);

      if (!response || !response.value || !Array.isArray(response.value)) {
        console.error('Unexpected response format from OneDrive API:', response);
        return [];
      }

      // Convert the OneDrive items into FileSystemItem objects
      const allFiles: FileSystemItem[] = response.value.map((item: any) => {
        // Extract the path, handling OneDrive's path format
        let itemPath = '';
        if (item.parentReference && item.parentReference.path) {
          // Strip the '/drive/root:' prefix from OneDrive paths
          const parentPath = item.parentReference.path.replace('/drive/root:', '');
          // Ensure the path starts with a slash
          itemPath = `${parentPath}/${item.name}`.replace(/^\/?/, '/'); // ensure leading slash
        } else {
          // Root level items
          itemPath = `/${item.name}`;
        }

        let modifiedTime: number | undefined = undefined;
        if (item.lastModifiedDateTime) {
          modifiedTime = new Date(item.lastModifiedDateTime).getTime();
        }


        const fileItem : FileSystemItem = {
          id: uuidv4(), // Generate unique UUID for each item
          name: item.name,
          isDirectory: !!item.folder,
          path: CLOUD_HOME + itemPath,
          size: item.size || 0,
          modifiedTime: modifiedTime
        };
        return fileItem;
      });

      console.log(`Retrieved ${allFiles.length} items from OneDrive:`, allFiles);
      return allFiles;

    } catch (error) {
      console.error('Error reading directory from OneDrive:', error);

      // If we get an access denied error, try to refresh the token
      if (error instanceof InteractionRequiredAuthError) {
        console.log('Access denied, attempting to refresh token...');
        await this.connect();
        return this.readDir(dir); // Retry reading the directory after re-authentication
      }

      return [];
    }
  }

  getAccountId(): string {
    return this.accountId || '';
  }
  
  getAuthToken(): AuthTokens | null {
    return this.AuthToken || null;
  }

  async getFile(filePath: string): Promise<FileContent> {
    if (!this.graphClient) {
      await this.initAccount();
    }

    if (!this.graphClient) {
      console.error('Graph client is not initialized');
      return Promise.reject(new Error('Graph client is not initialized'));
    }

    const apiPath = `/me/drive/root:/${filePath.replace(/^\//, '')}`; // remove leading slash if exists, to avoid double slashes

    console.log(`Querying OneDrive API path: ${apiPath}`);

    try {
      const metadataResponse = await this.graphClient.api(apiPath).get();
      console.log('Response from OneDrive API (metadata):', metadataResponse);

      if (!metadataResponse) {
        throw new Error('File not found');
      }

      const fileType = metadataResponse.file.mimeType;
      const fileName = metadataResponse.name;

      const dataResponse = await this.graphClient.api(apiPath + ":/content").responseType("arraybuffer").get();
      console.log('Response from OneDrive API (data):', dataResponse);

      if (!dataResponse) {
        throw new Error('File not found');
      }

      const fileData = Buffer.from(dataResponse as ArrayBuffer);

      console.log("Base64 file data:", fileData.toString('base64'));

      const fileContent: FileContent = {
        name: fileName,
        content: fileData,
        type: fileType,
        path: CLOUD_HOME + filePath, // prepend the cloud home path
        sourceCloudType: CloudType.OneDrive, // specify the cloud type
        sourceAccountId: this.accountId || '', // include the account ID
      };

      return fileContent;
    } catch (error) {
      console.error('Error getting file from OneDrive:', error);
      throw error;
    }
  }

  async postFile(fileName: string, folderPath: string, type: string, data: Buffer): Promise<void> {
    if (!this.graphClient) {
      await this.initAccount();
    }

    if (!this.graphClient) {
      console.error('Graph client is not initialized');
      return Promise.reject(new Error('Graph client is not initialized'));
    }

    const apiPath = `/me/drive/root:/${folderPath.replace(/^\//, '')}/${fileName}:/content`; // remove leading slash if exists, to avoid double slashes

    console.log(`Querying OneDrive API path: ${apiPath}`);

    try {
      const response = await this.graphClient.api(apiPath).put(data);
      console.log('Response from OneDrive API (upload):', response);
    } catch (error) {
      console.error('Error getting file from OneDrive:', error);
      throw error;
    }
  }

  async deleteFile(filePath: string): Promise<void> {
    if (!this.graphClient) {
      await this.initAccount();
    }

    if (!this.graphClient) {
      console.error('Graph client is not initialized');
      return Promise.reject(new Error('Graph client is not initialized'));
    }

    const apiPath = `/me/drive/root:/${filePath.replace(/^\//, '')}`; // remove leading slash if exists, to avoid double slashes
<<<<<<< HEAD

    console.log(`Querying OneDrive API path: ${apiPath}`);
=======
    
    console.log(`Deleting OneDrive file: ${apiPath}`);
>>>>>>> bfcb984e

    try {
      await this.graphClient.api(apiPath).delete();
      console.log(`File deleted successfully: ${filePath}`);
    } catch (error) {
      console.error('Error deleting file from OneDrive:', error);
      throw error;
    }
  }

<<<<<<< HEAD
  // Implement missing methods from CloudStorage interface

  async searchFiles(rootPath: string, pattern: string, excludePatterns: string[]): Promise<FileSystemItem[]> {
    // Not implemented for OneDrive yet
    if (!this.graphClient) {
      await this.initAccount();
    }

    if (!this.graphClient) {
      console.error('Graph client is not initialized');
      return Promise.reject(new Error('Graph client is not initialized'));
    }

    const result: FileSystemItem[] = [];

    const search = async (currentPath: string): Promise<void> => {
      let apiPath: string;
      const normalizedPath = path.normalize(currentPath).replace(/^\/+/, ''); // Normalize the path and remove leading slashes if exists
      if (normalizedPath === '') {
        apiPath = '/me/drive/root/children';
      } else {
        apiPath = `/me/drive/root:/${normalizedPath}:/children`;
      }
      console.log(`Querying OneDrive API path: ${apiPath}`);

      try {
        const response = await this.graphClient.api(apiPath).get();
        const files = response.value || [];

        // log file names
        console.log('Onedrive search result Files:', files.map((file: any) => file.name));

        for (const file of files) {
          // Construct the file path for the result
          // Ensure the file path starts with a slash, which represents the root
          const filePath = "/" + (normalizedPath ? `${normalizedPath}/${file.name}` : file.name);

          // Check if the file matches any exclude patterns
          const isExcluded = excludePatterns.some(excludePattern => {
            return file.name.includes(excludePattern) || 
                    (excludePattern.includes("*") && minimatch(file.name, excludePattern, { dot: true }));
          });
          if (isExcluded) {
            continue; // Skip excluded files
          }

          // Check if the file matches the search pattern
          const matchesPattern = file.name.includes(pattern) ||
                    (pattern.includes("*") && minimatch(file.name, pattern, { dot: true }));
          if (matchesPattern) {
            result.push({
              id: file.id || '',
              name: file.name || '',
              isDirectory: file.folder !== undefined,
              path: filePath,
            });
          }

          // If it's a directory, search recursively
          if (file.folder) {
            await search(filePath);
          }
        }
      } catch (error) {
        console.error('Error querying OneDrive API:', error);
      }
    };

    await search(rootPath);
    return result;
  }

  async getFileInfo(filePath: string): Promise<FileSystemItem> {
    // Not implemented for Dropbox yet
    throw new Error('getFileInfo is not implemented for DropboxStorage');
  }

  async getDirectoryTree(dir: string): Promise<FileSystemItem[]> {
    // Not implemented for Dropbox yet
    throw new Error('getDirectoryTree is not implemented for DropboxStorage');
  }

  async createDirectory(dir: string): Promise<void> {
    // Not implemented for OneDrive yet
    if (!this.graphClient) {
      await this.initAccount();
    }

    if (!this.graphClient) {
      console.error('Graph client is not initialized');
      return Promise.reject(new Error('Graph client is not initialized'));
    }

    const apiPath = `/me/drive/root/children`;

    try {
      const pathParts = dir.split('/').filter(part => part.trim() !== '');
      let currentPath = '';

      for (let i = 0; i < pathParts.length; i++) {
        const dirName = pathParts[i];
        // Determine the parent path for the API call
        const createPath = currentPath !== '' 
            ? `${currentPath}:/children`  // Use existing path format
            : '/me/drive/root/children'; // Root level
        
        console.log(`Creating directory at path: ${createPath} with name: ${dirName}`);
        try {
          // Create the directory in the current parent
          const response = await this.graphClient.api(createPath).post({
              name: dirName,
              folder: {},
              "@microsoft.graph.conflictBehavior": "fail"
          });
          console.log(`Directory created successfully: ${dirName}`);
        } catch (error: any) {
          if (error.code === 'nameAlreadyExists' || error.statusCode === 409) {
            console.log(`Directory already exists: ${dirName}`);
          } else {
            console.error(`Error creating directory "${dirName}":`, error);
            throw error;
          }
        }
        // Update currentPath for next iteration
        currentPath = currentPath !== '' 
            ? `${currentPath}/${dirName}` 
            : `/me/drive/root:/${dirName}`;
      }

      console.log(`Full directory path "${dir}" is now available`);
    } catch (error: any) {
      console.error('Error creating directory in OneDrive:', error);
=======
  async createDirectory(dirPath: string): Promise<void> {
    if (!this.graphClient) {
      await this.initAccount();
    }
    
    if (!this.graphClient) {
      console.error('Graph client is not initialized');
      throw new Error('Graph client is not initialized');
    }

    try {
      const pathParts = dirPath.split('/').filter(part => part !== '');
      let currentPath = '';
      
      for (const folderName of pathParts) {
        currentPath = currentPath ? `${currentPath}/${folderName}` : folderName;
        
        try {
          // Check if folder already exists
          const checkApiPath = `/me/drive/root:/${currentPath}`;
          await this.graphClient.api(checkApiPath).get();
          console.log(`OneDrive folder already exists: ${currentPath}`);
        } catch (error: any) {
          // If folder doesn't exist, create it
          if (error.statusCode === 404 || error.code === 'itemNotFound') {
            const parentPath = currentPath.split('/').slice(0, -1).join('/');
            const createApiPath = parentPath 
              ? `/me/drive/root:/${parentPath}:/children`
              : '/me/drive/root/children';
            
            const folderData = {
              name: folderName,
              folder: {},
              '@microsoft.graph.conflictBehavior': 'fail' // Fail if folder already exists
            };
            
            try {
              const response = await this.graphClient.api(createApiPath).post(folderData);
              console.log(`OneDrive folder created successfully: ${currentPath}`, response);
            } catch (createError: any) {
              // If folder exist, continue
              if (createError.code === 'nameAlreadyExists') {
                console.log(`OneDrive folder already exists: ${currentPath}`);
              } else {
                throw createError;
              }
            }
          } else {
            throw error;
          }
        }
      }
    } catch (error) {
      console.error('Failed to create OneDrive folder:', error);
      throw error;
    }
  }

  async calculateFolderSize(folderPath: string): Promise<number> {
    if (!this.graphClient) {
      await this.initAccount();
    }
    
    if (!this.graphClient) {
      console.error('Graph client is not initialized');
      throw new Error('Graph client is not initialized');
    }

    try {
      return await this.calculateFolderSizeRecursive(folderPath);
    } catch (error) {
      console.error('Error calculating folder size for OneDrive:', error);
      throw error;
    }
  }

  private async calculateFolderSizeRecursive(folderPath: string): Promise<number> {
    const apiPath = folderPath === '/' || folderPath === '' 
      ? "/me/drive/root/children" 
      : `/me/drive/root:/${folderPath.replace(/^\//, '')}:/children`;

    console.log(`Calculating size for OneDrive folder: ${apiPath}`);

    try {
      const response = await this.graphClient.api(apiPath).get();
      
      if (!response || !response.value || !Array.isArray(response.value)) {
        console.error('Unexpected response format from OneDrive API:', response);
        return 0;
      }

      let totalSize = 0;

      for (const item of response.value) {
        if (item.folder) {
          // Recursively calculate size for subdirectories
          let subFolderPath = '';
          if (item.parentReference && item.parentReference.path) {
            const parentPath = item.parentReference.path.replace('/drive/root:', '');
            subFolderPath = `${parentPath}/${item.name}`.replace(/^\/?/, '/');
          } else {
            subFolderPath = `/${item.name}`;
          }
          const subFolderSize = await this.calculateFolderSizeRecursive(subFolderPath);
          totalSize += subFolderSize;
        } else {
          // Add file size (OneDrive size is in bytes)
          const fileSize = item.size || 0;
          totalSize += fileSize;
        }
      }

      return totalSize;
    } catch (error) {
      console.error('Error calculating OneDrive folder size:', error);
      // If we get an access denied error, try to refresh the token
      if (error instanceof InteractionRequiredAuthError) {
        console.log('Access denied, attempting to refresh token...');
        await this.connect();
        return this.calculateFolderSizeRecursive(folderPath); // Retry after re-authentication
      }
>>>>>>> bfcb984e
      throw error;
    }
  }
}<|MERGE_RESOLUTION|>--- conflicted
+++ resolved
@@ -389,13 +389,8 @@
     }
 
     const apiPath = `/me/drive/root:/${filePath.replace(/^\//, '')}`; // remove leading slash if exists, to avoid double slashes
-<<<<<<< HEAD
-
-    console.log(`Querying OneDrive API path: ${apiPath}`);
-=======
     
     console.log(`Deleting OneDrive file: ${apiPath}`);
->>>>>>> bfcb984e
 
     try {
       await this.graphClient.api(apiPath).delete();
@@ -406,140 +401,6 @@
     }
   }
 
-<<<<<<< HEAD
-  // Implement missing methods from CloudStorage interface
-
-  async searchFiles(rootPath: string, pattern: string, excludePatterns: string[]): Promise<FileSystemItem[]> {
-    // Not implemented for OneDrive yet
-    if (!this.graphClient) {
-      await this.initAccount();
-    }
-
-    if (!this.graphClient) {
-      console.error('Graph client is not initialized');
-      return Promise.reject(new Error('Graph client is not initialized'));
-    }
-
-    const result: FileSystemItem[] = [];
-
-    const search = async (currentPath: string): Promise<void> => {
-      let apiPath: string;
-      const normalizedPath = path.normalize(currentPath).replace(/^\/+/, ''); // Normalize the path and remove leading slashes if exists
-      if (normalizedPath === '') {
-        apiPath = '/me/drive/root/children';
-      } else {
-        apiPath = `/me/drive/root:/${normalizedPath}:/children`;
-      }
-      console.log(`Querying OneDrive API path: ${apiPath}`);
-
-      try {
-        const response = await this.graphClient.api(apiPath).get();
-        const files = response.value || [];
-
-        // log file names
-        console.log('Onedrive search result Files:', files.map((file: any) => file.name));
-
-        for (const file of files) {
-          // Construct the file path for the result
-          // Ensure the file path starts with a slash, which represents the root
-          const filePath = "/" + (normalizedPath ? `${normalizedPath}/${file.name}` : file.name);
-
-          // Check if the file matches any exclude patterns
-          const isExcluded = excludePatterns.some(excludePattern => {
-            return file.name.includes(excludePattern) || 
-                    (excludePattern.includes("*") && minimatch(file.name, excludePattern, { dot: true }));
-          });
-          if (isExcluded) {
-            continue; // Skip excluded files
-          }
-
-          // Check if the file matches the search pattern
-          const matchesPattern = file.name.includes(pattern) ||
-                    (pattern.includes("*") && minimatch(file.name, pattern, { dot: true }));
-          if (matchesPattern) {
-            result.push({
-              id: file.id || '',
-              name: file.name || '',
-              isDirectory: file.folder !== undefined,
-              path: filePath,
-            });
-          }
-
-          // If it's a directory, search recursively
-          if (file.folder) {
-            await search(filePath);
-          }
-        }
-      } catch (error) {
-        console.error('Error querying OneDrive API:', error);
-      }
-    };
-
-    await search(rootPath);
-    return result;
-  }
-
-  async getFileInfo(filePath: string): Promise<FileSystemItem> {
-    // Not implemented for Dropbox yet
-    throw new Error('getFileInfo is not implemented for DropboxStorage');
-  }
-
-  async getDirectoryTree(dir: string): Promise<FileSystemItem[]> {
-    // Not implemented for Dropbox yet
-    throw new Error('getDirectoryTree is not implemented for DropboxStorage');
-  }
-
-  async createDirectory(dir: string): Promise<void> {
-    // Not implemented for OneDrive yet
-    if (!this.graphClient) {
-      await this.initAccount();
-    }
-
-    if (!this.graphClient) {
-      console.error('Graph client is not initialized');
-      return Promise.reject(new Error('Graph client is not initialized'));
-    }
-
-    const apiPath = `/me/drive/root/children`;
-
-    try {
-      const pathParts = dir.split('/').filter(part => part.trim() !== '');
-      let currentPath = '';
-
-      for (let i = 0; i < pathParts.length; i++) {
-        const dirName = pathParts[i];
-        // Determine the parent path for the API call
-        const createPath = currentPath !== '' 
-            ? `${currentPath}:/children`  // Use existing path format
-            : '/me/drive/root/children'; // Root level
-        
-        console.log(`Creating directory at path: ${createPath} with name: ${dirName}`);
-        try {
-          // Create the directory in the current parent
-          const response = await this.graphClient.api(createPath).post({
-              name: dirName,
-              folder: {},
-              "@microsoft.graph.conflictBehavior": "fail"
-          });
-          console.log(`Directory created successfully: ${dirName}`);
-        } catch (error: any) {
-          if (error.code === 'nameAlreadyExists' || error.statusCode === 409) {
-            console.log(`Directory already exists: ${dirName}`);
-          } else {
-            console.error(`Error creating directory "${dirName}":`, error);
-            throw error;
-          }
-        }
-        // Update currentPath for next iteration
-        currentPath = currentPath !== '' 
-            ? `${currentPath}/${dirName}` 
-            : `/me/drive/root:/${dirName}`;
-      }
-
-      console.log(`Full directory path "${dir}" is now available`);
-    } catch (error: any) {
-      console.error('Error creating directory in OneDrive:', error);
-=======
   async createDirectory(dirPath: string): Promise<void> {
     if (!this.graphClient) {
       await this.initAccount();
@@ -661,8 +522,143 @@
         await this.connect();
         return this.calculateFolderSizeRecursive(folderPath); // Retry after re-authentication
       }
->>>>>>> bfcb984e
       throw error;
     }
   }
+
+  // Implement missing methods from CloudStorage interface
+
+  async searchFiles(rootPath: string, pattern: string, excludePatterns: string[]): Promise<FileSystemItem[]> {
+    // Not implemented for OneDrive yet
+    if (!this.graphClient) {
+      await this.initAccount();
+    }
+
+    if (!this.graphClient) {
+      console.error('Graph client is not initialized');
+      return Promise.reject(new Error('Graph client is not initialized'));
+    }
+
+    const result: FileSystemItem[] = [];
+
+    const search = async (currentPath: string): Promise<void> => {
+      let apiPath: string;
+      const normalizedPath = path.normalize(currentPath).replace(/^\/+/, ''); // Normalize the path and remove leading slashes if exists
+      if (normalizedPath === '') {
+        apiPath = '/me/drive/root/children';
+      } else {
+        apiPath = `/me/drive/root:/${normalizedPath}:/children`;
+      }
+      console.log(`Querying OneDrive API path: ${apiPath}`);
+
+      try {
+        const response = await this.graphClient.api(apiPath).get();
+        const files = response.value || [];
+
+        // log file names
+        console.log('Onedrive search result Files:', files.map((file: any) => file.name));
+
+        for (const file of files) {
+          // Construct the file path for the result
+          // Ensure the file path starts with a slash, which represents the root
+          const filePath = "/" + (normalizedPath ? `${normalizedPath}/${file.name}` : file.name);
+
+          // Check if the file matches any exclude patterns
+          const isExcluded = excludePatterns.some(excludePattern => {
+            return file.name.includes(excludePattern) || 
+                    (excludePattern.includes("*") && minimatch(file.name, excludePattern, { dot: true }));
+          });
+          if (isExcluded) {
+            continue; // Skip excluded files
+          }
+
+          // Check if the file matches the search pattern
+          const matchesPattern = file.name.includes(pattern) ||
+                    (pattern.includes("*") && minimatch(file.name, pattern, { dot: true }));
+          if (matchesPattern) {
+            result.push({
+              id: file.id || '',
+              name: file.name || '',
+              isDirectory: file.folder !== undefined,
+              path: filePath,
+            });
+          }
+
+          // If it's a directory, search recursively
+          if (file.folder) {
+            await search(filePath);
+          }
+        }
+      } catch (error) {
+        console.error('Error querying OneDrive API:', error);
+      }
+    };
+
+    await search(rootPath);
+    return result;
+  }
+
+  async getFileInfo(filePath: string): Promise<FileSystemItem> {
+    // Not implemented for Dropbox yet
+    throw new Error('getFileInfo is not implemented for DropboxStorage');
+  }
+
+  async getDirectoryTree(dir: string): Promise<FileSystemItem[]> {
+    // Not implemented for Dropbox yet
+    throw new Error('getDirectoryTree is not implemented for DropboxStorage');
+  }
+
+  async createDirectory(dir: string): Promise<void> {
+    // Not implemented for OneDrive yet
+    if (!this.graphClient) {
+      await this.initAccount();
+    }
+
+    if (!this.graphClient) {
+      console.error('Graph client is not initialized');
+      return Promise.reject(new Error('Graph client is not initialized'));
+    }
+
+    const apiPath = `/me/drive/root/children`;
+
+    try {
+      const pathParts = dir.split('/').filter(part => part.trim() !== '');
+      let currentPath = '';
+
+      for (let i = 0; i < pathParts.length; i++) {
+        const dirName = pathParts[i];
+        // Determine the parent path for the API call
+        const createPath = currentPath !== '' 
+            ? `${currentPath}:/children`  // Use existing path format
+            : '/me/drive/root/children'; // Root level
+        
+        console.log(`Creating directory at path: ${createPath} with name: ${dirName}`);
+        try {
+          // Create the directory in the current parent
+          const response = await this.graphClient.api(createPath).post({
+              name: dirName,
+              folder: {},
+              "@microsoft.graph.conflictBehavior": "fail"
+          });
+          console.log(`Directory created successfully: ${dirName}`);
+        } catch (error: any) {
+          if (error.code === 'nameAlreadyExists' || error.statusCode === 409) {
+            console.log(`Directory already exists: ${dirName}`);
+          } else {
+            console.error(`Error creating directory "${dirName}":`, error);
+            throw error;
+          }
+        }
+        // Update currentPath for next iteration
+        currentPath = currentPath !== '' 
+            ? `${currentPath}/${dirName}` 
+            : `/me/drive/root:/${dirName}`;
+      }
+
+      console.log(`Full directory path "${dir}" is now available`);
+    } catch (error: any) {
+      console.error('Error creating directory in OneDrive:', error);
+      throw error;
+    }
+  }
 }