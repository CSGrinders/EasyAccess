import dotenv from 'dotenv';

import { CloudStorage, AuthTokens, generateCodes } from './cloudStorage';
import { saveCloudAccountLocaStorage } from './cloudManager';
import { OAuth2Client } from 'google-auth-library';
import { drive_v3, google } from 'googleapis';
import { FileContent, FileSystemItem } from "../../types/fileSystem";
import { CLOUD_HOME, CloudType } from '../../types/cloudType';
import { shell } from 'electron';
import { v4 as uuidv4 } from 'uuid';
const { Readable } = require('stream');
import * as http from 'http';
import { URL } from 'url';
import { normalize } from 'path';
import { minimatch } from 'minimatch';

dotenv.config();

//https://cloud.google.com/nodejs/docs/reference/google-auth-library/latest

const GOOGLE_CLIENT_ID = process.env.GOOGLE_CLIENT_ID;
const GOOGLE_CLIENT_SECRET = process.env.GOOGLE_CLIENT_SECRET;
const GOOGLE_SCOPE = [
  'https://www.googleapis.com/auth/drive.metadata.readonly',
  'https://www.googleapis.com/auth/drive.file',
  'https://www.googleapis.com/auth/drive.appdata',
  'https://www.googleapis.com/auth/drive',
  'https://www.googleapis.com/auth/userinfo.email',
];

/**
 * Temporary redirect URL for OAuth2
 */
const SUCCESS_REDIRECT_URL = 'http://localhost:53682';

export class GoogleDriveStorage implements CloudStorage {
  accountId?: string | undefined;
  AuthToken?: AuthTokens | null | undefined;
  private authCancelled = false;
  private currentOAuthInstance: any = null; 
  private currentAuthUrl: string | null = null; // Store the current auth URL to prevent multiple instances
  private oauth2Client: OAuth2Client | null = null;

  async connect(): Promise<void | any> {
    try {
        this.authCancelled = false; 
        
        this.AuthToken = null;
        this.accountId = undefined;
        this.currentOAuthInstance = null;
        this.currentAuthUrl = null; // Reset the current auth URL
        
        const authTokensAndEmail = await this.authenticateGoogle();
        
        if (this.authCancelled) {
            throw new Error('Authentication cancelled');
        }

        if (!authTokensAndEmail || !authTokensAndEmail.token || !authTokensAndEmail.email) {
            throw new Error('Authentication failed: No tokens or email received');
        }

        console.log('Google Drive authentication successful');
        console.log('Auth Tokens:', authTokensAndEmail.token);
        console.log('Email:', authTokensAndEmail.email);

        if (authTokensAndEmail) {
            this.AuthToken = authTokensAndEmail.token;
            this.accountId = authTokensAndEmail.email;
            console.log('Google Drive account connected:', this.accountId);
        } else {
            throw new Error('Authentication failed');
        }
    } catch (error: any) {
        console.error('Google Drive connection error:', error);
        
        this.AuthToken = null;
        this.accountId = undefined;
        this.currentOAuthInstance = null;
        
        throw error; 
    }
  }

  cancelAuthentication(): void {
    console.log('Cancelling Google Drive authentication');
    this.authCancelled = true;
    
    if (this.currentOAuthInstance) {
      try {
        if (this.currentOAuthInstance.authWindow && !this.currentOAuthInstance.authWindow.isDestroyed()) {
          this.currentOAuthInstance.authWindow.close();
        }
      } catch (error) {
        console.log('Error during OAuth instance cleanup:', error);
      }
      this.currentOAuthInstance = null;
    }
  }


  // convert the directory path to a folder ID that is used in the Google Drive API
  private async getFolderId(dir: string): Promise<string> {
    await this.refreshOAuthClientIfNeeded();
    if (!this.oauth2Client) {
      throw new Error('OAuth2 client is not initialized');
    }
    const drive = google.drive({ version: 'v3', auth: this.oauth2Client });

    const dirs = dir.split('/');

    let currentFolderId = 'root';

    for (const folderName of dirs) {
      if (folderName === '') continue; // Skip empty parts (e.g., leading slash)
      
      const res = await drive.files.list({
        q: `'${currentFolderId}' in parents and name='${folderName}' and mimeType='application/vnd.google-apps.folder'`,
        fields: 'files(id)',
      });

      const files = res.data.files;
      if (files && files.length > 0) {
        currentFolderId = files[0].id || '';
      } else {
        throw new Error(`Folder "${folderName}" not found`);
      }
    }
    return currentFolderId;
  }

  // convert the directory path to a folder ID that is used in the Google Drive API
  private async getFileId(filePath: string): Promise<string> {
    await this.refreshOAuthClientIfNeeded();
    if (!this.oauth2Client) {
      throw new Error('OAuth2 client is not initialized');
    }
    const drive = google.drive({ version: 'v3', auth: this.oauth2Client });

    const dirs = filePath.split('/');

    let currentFolderId = 'root';

    for (const folderName of dirs) {
      if (folderName === '') continue; // Skip empty parts (e.g., leading slash)

      if (folderName === dirs[dirs.length - 1]) {
        // If it's the last part, we want to get the file ID
        const res = await drive.files.list({
          q: `'${currentFolderId}' in parents and name='${folderName}'`,
          fields: 'files(id)',
        });

        const files = res.data.files;
        if (files && files.length > 0) {
          return files[0].id || '';
        } else {
          throw new Error(`File "${folderName}" not found`);
        }
      }
      
      const res = await drive.files.list({
        q: `'${currentFolderId}' in parents and name='${folderName}' and mimeType='application/vnd.google-apps.folder'`,
        fields: 'files(id)',
      });

      const files = res.data.files;
      if (files && files.length > 0) {
        currentFolderId = files[0].id || '';
      } else {
        throw new Error(`Folder "${folderName}" not found`);
      }
    }
    throw new Error(`File "${filePath}" not found`);
  }

  async readDir(dir: string): Promise<FileSystemItem[]> {

    const folderId = await this.getFolderId(dir);

    const allFiles: FileSystemItem[] = [];
    try {
      await this.refreshOAuthClientIfNeeded();
      if (!this.oauth2Client) {
        throw new Error('OAuth2 client is not initialized');
      }
      const drive = google.drive({ version: 'v3', auth: this.oauth2Client });
      let nextPageToken: string | undefined = undefined;
  
      do {
        const res: { data: drive_v3.Schema$FileList } = await drive.files.list({
          q: `'${folderId}' in parents`, // Use folder ID
          pageSize: 1000,
          fields: 'nextPageToken, files(id, name, mimeType, modifiedTime, size)',
          pageToken: nextPageToken,
        });
  
        const files = res.data.files || [];
        const mappedFiles: FileSystemItem[] = files.map(file => {
          const filePath = dir === '/' ? `/${file.name}` : `${dir}/${file.name}`;
          return {
            id: uuidv4(), // Generate unique UUID for each item
            name: file.name ?? '',
            isDirectory: file.mimeType === 'application/vnd.google-apps.folder',
            path: CLOUD_HOME + filePath,
            size: file.size ? Number(file.size) : undefined,
            modifiedTime: file.modifiedTime ? new Date(file.modifiedTime).getTime() : undefined,
          }
        });
  
        allFiles.push(...mappedFiles);
        nextPageToken = res.data.nextPageToken || undefined;
      } while (nextPageToken);
      
      return allFiles;
    } catch (error) {
      console.error('Google Drive API error:', error);
      return [];
    }
  }

  async readFile(filePath: string): Promise<string> {
    // TODO: Implement readFile for Google Drive
    const allFiles: FileSystemItem[] = [];
    try {
      await this.refreshOAuthClientIfNeeded();
      if (!this.oauth2Client) {
        throw new Error('OAuth2 client is not initialized');
      }
      const drive = google.drive({ version: 'v3', auth: this.oauth2Client });

      const res = await drive.files.get(
        {
          fileId: filePath,
          alt: 'media',
        },
        {
          responseType: 'stream',
        }
      );

      const chunks: Buffer[] = [];
      return new Promise((resolve, reject) => {
        res.data
          .on('data', (chunk) => chunks.push(chunk))
          .on('end', () => resolve(Buffer.concat(chunks).toString()))
          .on('error', (error) => {
            console.error('Error reading file stream:', error);
            reject('');
          });
      });
    } catch (error) {
      console.error('Google Drive API error:', error);
      return '';
    }
  }

  getAccountId(): string {
    return this.accountId || '';
  }
  getAuthToken(): AuthTokens | null {
    return this.AuthToken || null;
  }


  // local server to handle the OAuth redirect
  // This server listens for the redirect from Google after the user authorizes the app
  private async startAuthServer(): Promise<string> {
    return new Promise((resolve, reject) => {
      const server = http.createServer((req, res) => {
        const reqUrl = new URL(req.url || '', `http://localhost:53682`);
        const code = reqUrl.searchParams.get('code');

        if (code) {
          res.end('Authorization successful! You can close this window.');
          server.close();
          resolve(code);
        } else {
          res.end('Authorization failed. No code received.');
          server.close();
          reject(new Error('No authorization code found'));
        }
      });

      // redirect URI for OAuth2...
      server.listen(53682, () => {
        console.log('Listening for auth redirect on http://localhost:53682');
      });
    });
  }

  // Exchanges the authorization code for access and refresh tokens
  private async exchangeCodeForToken(code: string, codeVerifier: string) {
    const response = await fetch('https://oauth2.googleapis.com/token', {
      method: 'POST',
      headers: { 'Content-Type': 'application/x-www-form-urlencoded' },
      body: new URLSearchParams({
        code: code,
        client_id: GOOGLE_CLIENT_ID || '',
        redirect_uri: SUCCESS_REDIRECT_URL,
        client_secret: GOOGLE_CLIENT_SECRET || '',
        grant_type: 'authorization_code',
        code_verifier: codeVerifier,
      }),
    });

    const tokenData = await response.json();
    console.log('Tokens:', tokenData);

    return tokenData; // access_token, refresh_token, expires_in, id_token
  }

  private async authenticateGoogle(): Promise<{ token: AuthTokens, email: string } | null> {
      if (!GOOGLE_CLIENT_ID || !GOOGLE_CLIENT_SECRET) {
          throw new Error("Missing GOOGLE_CLIENT_ID or GOOGLE_CLIENT_SECRET in environment variables");
      }
      
      try {
          // Check if authentication was cancelled before starting
          if (this.authCancelled) {
              throw new Error('Authentication cancelled');
          }
          
          // Add a small delay to ensure any previous auth window is properly closed
          await new Promise(resolve => setTimeout(resolve, 100));
          
          const { codeVerifier, codeChallenge } = await generateCodes();

          this.currentAuthUrl = `https://accounts.google.com/o/oauth2/v2/auth?client_id=${GOOGLE_CLIENT_ID}&redirect_uri=${SUCCESS_REDIRECT_URL}&response_type=code&scope=${GOOGLE_SCOPE.join(' ')}&code_challenge=${codeChallenge}&code_challenge_method=S256&access_type=offline&prompt=consent`;

          shell.openExternal(this.currentAuthUrl);

          const code = await this.startAuthServer(); // Get code from redirect
          console.log('Authorization code received:', code);
          const tokens = await this.exchangeCodeForToken(code, codeVerifier); // Exchange for tokens
          console.log('Access token:', tokens.access_token);

          // TODO: Implement actual token and email retrieval after OAuth flow
          if (!tokens.access_token || !tokens.refresh_token || !tokens.expires_in) {
              throw new Error('Invalid tokens received from Google OAuth');
          }
          const authTokens: AuthTokens = {
              access_token: tokens.access_token,
              refresh_token: tokens.refresh_token,
              expiry_date: Date.now() + (tokens.expires_in * 1000) // Convert seconds to milliseconds
          };

          // Initialize OAuth2 client and set credentials
          this.oauth2Client = new google.auth.OAuth2(GOOGLE_CLIENT_ID, GOOGLE_CLIENT_SECRET, SUCCESS_REDIRECT_URL); 
          this.oauth2Client.setCredentials({
              access_token: authTokens.access_token,
              refresh_token: authTokens.refresh_token,
              expiry_date: authTokens.expiry_date,
          });

          // Use the OAuth2 client to get user info
          const userinfo = await google.oauth2({version: 'v2', auth: this.oauth2Client }).userinfo.get();
          const email = userinfo.data.email;
          if (!email) {
              console.error('Failed to retrieve email from Google UserInfo API');
              throw new Error('Failed to retrieve user information');
          }

          return { token: authTokens, email: email }; // Return both token and email
      } catch (error: any) {
          console.error('Google authentication error:', error);
          this.currentOAuthInstance = null;
          if (this.authCancelled) {
              throw new Error('Authentication cancelled');
          }
        
          if (error.message?.includes('cancelled') || error.message?.includes('aborted') || error.message?.includes('user_cancelled')) {
              throw new Error('Authentication cancelled');
          } else if (error.message?.includes('network') || error.message?.includes('timeout') || error.message?.includes('ENOTFOUND')) {
              throw new Error('Network connection failed');
          } else if (error.message?.includes('Invalid') || error.message?.includes('token') || error.message?.includes('unauthorized')) {
              throw new Error('Authentication failed');
          } else if (error.message?.includes('window') || error.message?.includes('closed')) {
              throw new Error('Authentication cancelled');
          } else {
              console.error('Unexpected error details:', {
                  message: error.message,
                  code: error.code,
                  name: error.name,
                  toString: error.toString()
              });
              throw new Error('Authentication failed. Please try again.');
          }
      }
  }

  // Refreshes the OAuth client if needed
  private async refreshOAuthClientIfNeeded(): Promise<void> {
    if (!this.AuthToken || !this.AuthToken.access_token || !this.AuthToken.refresh_token || !this.AuthToken.expiry_date) {
      throw new Error('AuthToken is null or undefined');
    }

    if (!this.oauth2Client) {
      console.log('Initializing OAuth2 client with stored AuthToken');
      this.oauth2Client = new google.auth.OAuth2(GOOGLE_CLIENT_ID, GOOGLE_CLIENT_SECRET, SUCCESS_REDIRECT_URL);
      this.oauth2Client.setCredentials({
        access_token: this.AuthToken.access_token,
        refresh_token: this.AuthToken.refresh_token,
        expiry_date: this.AuthToken.expiry_date,
      });
      if (!this.oauth2Client.credentials.access_token || !this.oauth2Client.credentials.refresh_token || !this.oauth2Client.credentials.expiry_date) {
        throw new Error('OAuth2 client credentials are not set properly');
      }
      saveCloudAccountLocaStorage(CloudType.GoogleDrive, this.accountId || '', {
        access_token: this.oauth2Client.credentials.access_token,
        refresh_token: this.oauth2Client.credentials.refresh_token,
        expiry_date: this.oauth2Client.credentials.expiry_date,
      });
    }

    const now = Date.now();
    const expiryDate = this.oauth2Client.credentials.expiry_date;
    if (!expiryDate) {
      throw new Error('OAuth2 client expiry_date is null or undefined');
    }

    // 5 minutes to expiration
    const isNearExpiration = expiryDate - now < 5 * 60 * 1000;
    if (isNearExpiration) {
      // Refresh the access token
      console.log('Access token is near expiration, refreshing...');
      await this.oauth2Client.getAccessToken();
      const {
        access_token: newAccessToken,
        expiry_date: newExpiryDate,
        refresh_token: newRefreshToken,
      } = this.oauth2Client.credentials;

      if (!newAccessToken || !newExpiryDate) {
        throw new Error('Failed to refresh token properly');
      }

      const updatedToken: AuthTokens = {
        access_token: newAccessToken,
        refresh_token: newRefreshToken || this.AuthToken.refresh_token,
        expiry_date: newExpiryDate
      };

      this.AuthToken = updatedToken;

      // Update the stored token in local storage
      saveCloudAccountLocaStorage(CloudType.GoogleDrive, this.accountId || '', updatedToken);

      console.log('Refreshed Google access token');
    }
  }

  async getFile(filePath: string): Promise<FileContent> {
    await this.refreshOAuthClientIfNeeded();
    if (!this.oauth2Client) {
      throw new Error('OAuth2 client is not initialized');
    }
    const drive = google.drive({ version: 'v3', auth: this.oauth2Client });
    const fileId = await this.getFileId(filePath);
    try {
      const result = await drive.files.get({
        fileId: fileId,
        fields: 'mimeType'
      });
      const mimeType = result.data.mimeType; 

      try {
        const file = await drive.files.get(
          {
            fileId: fileId,
            alt: 'media',
          }, 
          { responseType: 'arraybuffer' }
        );
        const data = Buffer.from(file.data as ArrayBuffer)

        if (!data || !mimeType) {
          throw new Error('File not found or empty');
        }

        const fileContent: FileContent = {
          name: filePath.split('/').pop() || '',
          content: data,
          type: mimeType, // TODO: get the correct mime type
          path: CLOUD_HOME + filePath, // prepend the cloud home path
          sourceCloudType: CloudType.GoogleDrive,
          sourceAccountId: this.accountId || null, // Optional cloud type if the file is from a cloud storage
        };
        return fileContent;
      } catch (err) {
        console.warn('Binary content download failed, returning file URL:', err);
        let fileUrl = `https://drive.google.com/uc?id=${fileId}`;
        if (mimeType === 'application/vnd.google-apps.document') {
          fileUrl = `https://docs.google.com/document/d/${fileId}/edit`;
        } else if (mimeType === 'application/vnd.google-apps.spreadsheet') {
            fileUrl = `https://docs.google.com/spreadsheets/d/${fileId}/edit`;
        }
        console.log('File URL:', fileUrl);
        if (!fileUrl) {
          throw new Error('File URL not found');
        }

        const fileContent: FileContent = {
          name: filePath.split('/').pop() || '',
          url: fileUrl,
          type: mimeType || 'application/octet-stream', // default to binary if no mime type found
          path: CLOUD_HOME + filePath, // Path to the file in the source file system
          sourceCloudType: CloudType.GoogleDrive,
          sourceAccountId: this.accountId || null, // Optional cloud type if the file is from a cloud storage
        };
        
        // Return the file content with URL
        return fileContent;
      }
    } catch (err) {
      throw err;
    }
  }

  async postFile(fileName: string, folderPath: string, type: string, data: Buffer): Promise<void> {
    const stream = await this.bufferToStream(data);
    console.log('Posting file to Google Drive:', fileName, folderPath, type);
    console.log("Data", data);
    await this.refreshOAuthClientIfNeeded();
    if (!this.oauth2Client) {
      throw new Error('OAuth2 client is not initialized');
    }
    const drive = google.drive({ version: 'v3', auth: this.oauth2Client });
    const parentFolderId = await this.getFolderId(folderPath);
    console.log('Parent folder ID:', parentFolderId);
    const res = await drive.files.create({
      requestBody: {
        name: fileName,
        mimeType: type,
        parents: [parentFolderId],
      },
      media: {
        mimeType: type,
        body: stream,
      },
    });
  
    console.log(`Uploaded file ID: ${res.data.id}`);
  }

  private async bufferToStream(buffer: Buffer)  {
    const readable = new Readable();
    readable.push(buffer);
    readable.push(null); // Signal end of stream
    return readable;
  }

  async deleteFile(filePath: string): Promise<void> {
    await this.refreshOAuthClientIfNeeded();
    if (!this.oauth2Client) {
      throw new Error('OAuth2 client is not initialized');
    }
    const drive = google.drive({ version: 'v3', auth: this.oauth2Client });
    const fileId = await this.getFileId(filePath);
    
    try {
      await drive.files.delete({
        fileId: fileId,
      });
      console.log(`File with ID ${fileId} deleted successfully.`);
    } catch (error) {
      console.error('Error deleting file:', error);
      throw error;
    }
  }
<<<<<<< HEAD
    // Implement missing methods from CloudStorage interface

    async searchFiles(rootPath: string, pattern: string, excludePatterns: string[]): Promise<FileSystemItem[]> {
        // Not implemented for Google Drive yet
      await this.refreshOAuthClientIfNeeded();
      if (!this.oauth2Client) {
        throw new Error('OAuth2 client is not initialized');
      }
      const drive = google.drive({ version: 'v3', auth: this.oauth2Client });
      const result: FileSystemItem[] = [];

      const search = async (currentPath: string): Promise<void> => {
        const folderId = currentPath ? await this.getFolderId(currentPath) : 'root';
        const res = await drive.files.list({
          q: `'${folderId}' in parents and trashed = false`,
        });

        console.log(`Searching in folder: ${currentPath}`);
        console.log(`Found files:`, res.data.files);

        const files = res.data.files || [];
        for (const file of files) {
          // check if the file matches any of the exclude patterns
          const matchesExclude = excludePatterns.some(excludePattern => {
            return file.name?.includes(excludePattern) || 
                    (excludePattern.includes("*") && minimatch(file.name || '', excludePattern, { dot: true }));
          });
          if (matchesExclude) {
            continue; // Skip files that match exclude patterns
          }
          // Check if the file matches the search pattern
          const matchesPattern = file.name?.includes(pattern) || 
                    (pattern.includes("*") && minimatch(file.name || '', pattern, { dot: true }));
          if (matchesPattern) {
            const filePath = currentPath ? `${currentPath}/${file.name}` : file.name;
            // skip if the filePath is empty or undefined
            if (!filePath || filePath.trim() === '') {
              continue;
            }
            result.push({
              id: file.id || '',
              name: file.name || '',
              isDirectory: file.mimeType === 'application/vnd.google-apps.folder',
              path: filePath,
            });
          }
          // If it's a directory, search recursively
          if (file.mimeType === 'application/vnd.google-apps.folder') {
            await search(currentPath ? `${currentPath}/${file.name ?? ''}` : (file.name ?? ''));
          }
        }
      }

      await search(rootPath);
      return result;
    }

    async getFileInfo(filePath: string): Promise<FileSystemItem> {
        // Not implemented for Google Drive yet
        throw new Error('getFileInfo is not implemented for GoogleDriveStorage');
    }

    async getDirectoryTree(dir: string): Promise<FileSystemItem[]> {
        // Not implemented for Google Drive yet
        throw new Error('getDirectoryTree is not implemented for GoogleDriveStorage');
    }

    async createDirectory(dir: string): Promise<void> {
        // Not implemented for Google Drive yet
        await this.refreshOAuthClientIfNeeded();
        if (!this.oauth2Client) {
            throw new Error('OAuth2 client is not initialized');
        }
        const drive = google.drive({ version: 'v3', auth: this.oauth2Client });
        try {
          // Split the path into individual directory names
          const normalizedPath = normalize(dir); // Normalize the path to handle any inconsistencies
          const pathParts = normalizedPath.split('/').filter(part => part.length > 0);
          let currentParentId = 'root';
          
          let currentDirPath = '';

          // Process each directory level
          for (const dirName of pathParts) {
              if (!dirName) {
                  continue; // Skip empty parts (e.g., leading slash)
              }

              currentDirPath += `/${dirName}`; // Build the current directory path

              try {
                const existingFolderId = await this.getFolderId(currentDirPath);
                // Directory already exists, use it as parent for next level
                console.log(`Directory "${dirName}" already exists`);
                currentParentId = existingFolderId;
              } catch (error) {
                // Create the directory
                const response = await drive.files.create({
                    requestBody: {
                        name: dirName,
                        mimeType: 'application/vnd.google-apps.folder',
                        parents: [currentParentId],
                    },
                });
                
                if (response.data.id) {
                    currentParentId = response.data.id;
                    console.log(`Directory "${dirName}" created successfully with ID: ${currentParentId}`);
                } else {
                    throw new Error(`Failed to create directory "${dirName}" - no ID returned`);
                }
              }
          }
          
          console.log(`Full directory path "${dir}" is now available`);
        } catch (error) {
            console.error('Failed to create directory:', error);
            throw error;
        }
    }
=======

  async createDirectory(dirPath: string): Promise<void> {
    await this.refreshOAuthClientIfNeeded();
    if (!this.oauth2Client) {
      throw new Error('OAuth2 client is not initialized');
    }
    
    const drive = google.drive({ version: 'v3', auth: this.oauth2Client });
    
    const pathParts = dirPath.split('/').filter(part => part !== '');
    let currentParentId = 'root';
    
    for (const folderName of pathParts) {
      try {
        // Check if folder already exists
        const existingRes = await drive.files.list({
          q: `'${currentParentId}' in parents and name='${folderName}' and mimeType='application/vnd.google-apps.folder'`,
          fields: 'files(id)',
        });
        
        if (existingRes.data.files && existingRes.data.files.length > 0) {
          // Folder exists, use its ID as parent for next iteration
          currentParentId = existingRes.data.files[0].id || '';
        } else {
          // Create new folder
          const res = await drive.files.create({
            requestBody: {
              name: folderName,
              mimeType: 'application/vnd.google-apps.folder',
              parents: [currentParentId],
            },
          });
          
          currentParentId = res.data.id || '';
          console.log(`Created Google Drive folder: ${folderName} with ID: ${currentParentId}`);
        }
      } catch (error) {
        console.error(`Error creating folder ${folderName}:`, error);
        throw error;
      }
    }
  }

  async calculateFolderSize(folderPath: string): Promise<number> {
    await this.refreshOAuthClientIfNeeded();
    if (!this.oauth2Client) {
      throw new Error('OAuth2 client is not initialized');
    }
    
    const drive = google.drive({ version: 'v3', auth: this.oauth2Client });
    
    try {
      const folderId = await this.getFolderId(folderPath);
      return await this.calculateFolderSizeRecursive(drive, folderId);
    } catch (error) {
      console.error('Error calculating folder size for Google Drive:', error);
      throw error;
    }
  }

  private async calculateFolderSizeRecursive(drive: any, folderId: string): Promise<number> {
    let totalSize = 0;
    let nextPageToken: string | undefined = undefined;

    do {
      const res: { data: drive_v3.Schema$FileList } = await drive.files.list({
        q: `'${folderId}' in parents`,
        pageSize: 1000,
        fields: 'nextPageToken, files(id, name, mimeType, size)',
        pageToken: nextPageToken,
      });

      const files = res.data.files || [];
      
      for (const file of files) {
        if (file.mimeType === 'application/vnd.google-apps.folder') {
          // Recursively calculate size for subdirectories
          if (file.id) {
            const subFolderSize = await this.calculateFolderSizeRecursive(drive, file.id);
            totalSize += subFolderSize;
          }
        } else {
          // Add file size 
          const fileSize = file.size ? Number(file.size) : 0;
          totalSize += fileSize;
        }
      }

      nextPageToken = res.data.nextPageToken || undefined;
    } while (nextPageToken);

    return totalSize;
  }
>>>>>>> bfcb984e
}<|MERGE_RESOLUTION|>--- conflicted
+++ resolved
@@ -568,7 +568,6 @@
       throw error;
     }
   }
-<<<<<<< HEAD
     // Implement missing methods from CloudStorage interface
 
     async searchFiles(rootPath: string, pattern: string, excludePatterns: string[]): Promise<FileSystemItem[]> {
@@ -689,7 +688,6 @@
             throw error;
         }
     }
-=======
 
   async createDirectory(dirPath: string): Promise<void> {
     await this.refreshOAuthClientIfNeeded();
@@ -783,5 +781,4 @@
 
     return totalSize;
   }
->>>>>>> bfcb984e
 }