import { CloudStorage, AuthTokens, generateCodes } from './cloudStorage';
import { saveCloudAccountLocaStorage } from './cloudManager';
import { OAuth2Client } from 'google-auth-library';
import { drive_v3, google } from 'googleapis';
import { FileContent, FileSystemItem } from "../../types/fileSystem";
import { CLOUD_HOME, CloudType, StorageError } from '../../types/cloudType';
import { shell } from 'electron';
import { v4 as uuidv4 } from 'uuid';
const { Readable } = require('stream');
import * as http from 'http';
import { URL } from 'url';
<<<<<<< HEAD
import path, { normalize } from 'path';
import { minimatch } from 'minimatch';
import { AppConfig, focusMainWindow } from '../main';
=======
import { minimatch } from 'minimatch';
import { promises as fs } from 'fs';
import path from 'path';
import mime from "mime-types";
import { progressCallbackData } from '../../types/transfer';
import { Semaphore } from '../transfer/transferManager';
import { Item } from '@radix-ui/react-dropdown-menu';

dotenv.config();
>>>>>>> 64aa22a8

//https://cloud.google.com/nodejs/docs/reference/google-auth-library/latest
// const GOOGLE_CLIENT_ID = AppConfig.GOOGLE_CLIENT_ID;
// const GOOGLE_CLIENT_SECRET = AppConfig.GOOGLE_CLIENT_SECRET;
const GOOGLE_SCOPE = [
  'https://www.googleapis.com/auth/drive.metadata.readonly',
  'https://www.googleapis.com/auth/drive.file',
  'https://www.googleapis.com/auth/drive.appdata',
  'https://www.googleapis.com/auth/drive',
  'https://www.googleapis.com/auth/userinfo.email',
];

/**
 * Temporary redirect URL for OAuth2
 */
const PORT = 53684; // Default port for the local server
const SUCCESS_REDIRECT_URL = `http://127.0.0.1:${PORT}`;
// const SUCCESS_REDIRECT_URL = `easyaccess://auth/callback`; // Use localhost for better compatibility

export class GoogleDriveStorage implements CloudStorage {
  accountId?: string | undefined;
  AuthToken?: AuthTokens | null | undefined;
  private authCancelled = false;
  private currentOAuthInstance: any = null; 
  private currentAuthUrl: string | null = null; // Store the current auth URL to prevent multiple instances
  private oauth2Client: OAuth2Client | null = null;
  private currentAuthServer: http.Server | null = null;

  async connect(): Promise<void | any> {
    try {
        this.authCancelled = false; 
        
        this.AuthToken = null;
        this.accountId = undefined;
        this.currentOAuthInstance = null;
        this.currentAuthUrl = null; // Reset the current auth URL
        
        const authTokensAndEmail = await this.authenticateGoogle();
        
        if (this.authCancelled) {
            throw new Error('Authentication cancelled');
        }

        if (!authTokensAndEmail || !authTokensAndEmail.token || !authTokensAndEmail.email) {
            throw new Error('Authentication failed: No tokens or email received');
        }

        console.log('Google Drive authentication successful');
        console.log('Auth Tokens:', authTokensAndEmail.token);
        console.log('Email:', authTokensAndEmail.email);

        if (authTokensAndEmail) {
            this.AuthToken = authTokensAndEmail.token;
            this.accountId = authTokensAndEmail.email;
            console.log('Google Drive account connected:', this.accountId);
        } else {
            throw new Error('Authentication failed');
        }
    } catch (error: any) {
        console.error('Google Drive connection error:', error);
        
        this.AuthToken = null;
        this.accountId = undefined;
        this.currentOAuthInstance = null;
        
        throw error; 
    }
  }

  cancelAuthentication(): void {
    console.log('Cancelling Google Drive authentication');
    this.authCancelled = true;

    if (this.currentAuthServer) {
      this.currentAuthServer.close();
    }
    
    if (this.currentOAuthInstance) {
      try {
        if (this.currentOAuthInstance.authWindow && !this.currentOAuthInstance.authWindow.isDestroyed()) {
          this.currentOAuthInstance.authWindow.close();
        }
      } catch (error) {
        console.log('Error during OAuth instance cleanup:', error);
      }
      this.currentOAuthInstance = null;
    }
  }


  // convert the directory path to a folder ID that is used in the Google Drive API
  private async getFolderId(dir: string): Promise<string> {
    await this.refreshOAuthClientIfNeeded();
    if (!this.oauth2Client) {
      throw new Error('OAuth2 client is not initialized');
    }
    const drive = google.drive({ version: 'v3', auth: this.oauth2Client });

    const dirs = dir.split('/');

    let currentFolderId = 'root';

    for (const folderName of dirs) {
      if (folderName === '') continue; // Skip empty parts (e.g., leading slash)
      
      const res = await drive.files.list({
        q: `'${currentFolderId}' in parents and name='${folderName}' and mimeType='application/vnd.google-apps.folder' and trashed = false`,
        fields: 'files(id)',
      });

      const files = res.data.files;
      if (files && files.length > 0) {
        currentFolderId = files[0].id || '';
      } else {
        throw new Error(`Folder "${folderName}" not found`);
      }
    }
    return currentFolderId;
  }

  // convert the directory path to a folder ID that is used in the Google Drive API
  private async getFileId(filePath: string): Promise<string> {
    await this.refreshOAuthClientIfNeeded();
    if (!this.oauth2Client) {
      throw new Error('OAuth2 client is not initialized');
    }
    const drive = google.drive({ version: 'v3', auth: this.oauth2Client });

    const dirs = filePath.split('/');

    let currentFolderId = 'root';

    for (const folderName of dirs) {
      if (folderName === '') continue; // Skip empty parts (e.g., leading slash)

      if (folderName === dirs[dirs.length - 1]) {
        console.log('Last part of the path:', folderName);
        // If it's the last part, we want to get the file ID
        const res = await drive.files.list({
          q: `'${currentFolderId}' in parents and name='${folderName}' and trashed = false`,
          fields: 'files(id)',
        });

        const files = res.data.files;
        if (files && files.length > 0) {
          return files[0].id || '';
        } else {
          throw new Error(`File "${folderName}" not found`);
        }
      }
      
      const res = await drive.files.list({
        q: `'${currentFolderId}' in parents and name='${folderName}' and mimeType='application/vnd.google-apps.folder' and trashed = false`,
        fields: 'files(id)',
      });

      const files = res.data.files;
      if (files && files.length > 0) {
        currentFolderId = files[0].id || '';
      } else {
        throw new Error(`Folder "${folderName}" not found`);
      }
    }
    throw new Error(`File "${filePath}" not found`);
  }

  async readDir(dir: string): Promise<FileSystemItem[]> {

    const folderId = await this.getFolderId(dir);

    const allFiles: FileSystemItem[] = [];
    try {
      await this.refreshOAuthClientIfNeeded();
      if (!this.oauth2Client) {
        throw new Error('OAuth2 client is not initialized');
      }
      const drive = google.drive({ version: 'v3', auth: this.oauth2Client });
      let nextPageToken: string | undefined = undefined;
  
      do {
        const res: { data: drive_v3.Schema$FileList } = await drive.files.list({
          q: `'${folderId}' in parents and trashed = false`, // Use folder ID
          pageSize: 1000,
          fields: 'nextPageToken, files(id, name, mimeType, modifiedTime, size)',
          pageToken: nextPageToken,
        });
  
        const files = res.data.files || [];
        const mappedFiles: FileSystemItem[] = files.map(file => {
          const filePath = dir === '/' ? `/${file.name}` : `${dir}/${file.name}`;
          return {
            id: uuidv4(), // Generate unique UUID for each item
            name: file.name ?? '',
            isDirectory: file.mimeType === 'application/vnd.google-apps.folder',
            path: CLOUD_HOME + filePath,
            size: file.size ? Number(file.size) : undefined,
            modifiedTime: file.modifiedTime ? new Date(file.modifiedTime).getTime() : undefined,
          }
        });
  
        allFiles.push(...mappedFiles);
        nextPageToken = res.data.nextPageToken || undefined;
      } while (nextPageToken);
      
      return allFiles;
    } catch (error) {
      console.error('Google Drive API error:', error);
      return [];
    }
  }

  async readFile(filePath: string): Promise<string> {
    await this.refreshOAuthClientIfNeeded();
    if (!this.oauth2Client) {
      throw new Error('OAuth2 client is not initialized');
    }
    
    try {
      const fileContent = await this.getFile(filePath);
      if (fileContent.content) {
        return fileContent.content.toString('utf-8');
      } else {
        throw new Error('File content is empty or not available');
      }
    } catch (error) {
      console.error('Error reading file from Google Drive:', error);
      throw error;
    }
  }

  getAccountId(): string {
    return this.accountId || '';
  }
  getAuthToken(): AuthTokens | null {
    return this.AuthToken || null;
  }

  // local server to handle the OAuth redirect
  // This server listens for the redirect from Google after the user authorizes the app
  private async startAuthServer(): Promise<string> {
    return new Promise(async (resolve, reject) => {
      const server = http.createServer((req, res) => {
        const reqUrl = new URL(req.url || '', SUCCESS_REDIRECT_URL);
        const code = reqUrl.searchParams.get('code');

        if (code) {
          res.writeHead(200, { 'Content-Type': 'text/html' });
          // redirect to a success page
          // replace the url with easyAccess WEebsite?
          // TODO: replace with a success page
          res.end(`
            <html>
              <body>
              <script>
                window.location.replace("https://github.com/");
              </script>
              </body>
            </html>
          `);
          focusMainWindow();
          // close the server after receiving the code
          server.close();
          resolve(code);
        } else {
          res.writeHead(400, { 'Content-Type': 'text/html' });
          res.end('Authorization failed. No code received.');
          server.close();
          reject(new Error('No authorization code found'));
        }
      });

      this.currentAuthServer = server as any;

      // redirect URI for OAuth2...
      server.listen(PORT, () => {
        console.log(`Listening for auth redirect on http://localhost:${PORT}`);
      });

      // Handle server errors
      server.on('error', (error: any) => {
        if (error.code === 'EADDRINUSE') {
          console.error('Port is already in use. Trying alternative port...');
          // TODO
          // Implement logic to try a different port
          server.close();
        } else {
          console.error('Auth server error:', error);
          server.close();
          reject(new Error(`Server error: ${error.message}`));
        }
      });

      // Add timeout to prevent hanging
      setTimeout(() => {
        server.close();
        reject(new Error('Authentication timeout - no response received'));
      }, 300000); // 5 minute timeout
    });
  }

  // Exchanges the authorization code for access and refresh tokens
  private async exchangeCodeForToken(code: string, codeVerifier: string) {
    const response = await fetch('https://oauth2.googleapis.com/token', {
      method: 'POST',
      headers: { 'Content-Type': 'application/x-www-form-urlencoded' },
      body: new URLSearchParams({
        code: code,
        client_id: AppConfig.GOOGLE_CLIENT_ID || '',
        redirect_uri: SUCCESS_REDIRECT_URL,
        client_secret: AppConfig.GOOGLE_PUBLIC_KEY || '',
        grant_type: 'authorization_code',
        code_verifier: codeVerifier,
      }),
    });

    const tokenData = await response.json();
    console.log('Tokens:', tokenData);

    return tokenData; // access_token, refresh_token, expires_in, id_token
  }

  private async authenticateGoogle(): Promise<{ token: AuthTokens, email: string } | null> {
      if (!AppConfig.GOOGLE_CLIENT_ID || "GOOGLE_CLIENT_SECRET" === undefined) {
          throw new Error("Missing GOOGLE_CLIENT_ID or GOOGLE_CLIENT_SECRET in environment variables");
      }
      
      try {
          // Check if authentication was cancelled before starting
          if (this.authCancelled) {
              throw new Error('Authentication cancelled');
          }
          
          // Add a small delay to ensure any previous auth window is properly closed
          await new Promise(resolve => setTimeout(resolve, 100));
          
          const { codeVerifier, codeChallenge } = await generateCodes();

          this.currentAuthUrl = `https://accounts.google.com/o/oauth2/v2/auth?client_id=${AppConfig.GOOGLE_CLIENT_ID}&redirect_uri=${SUCCESS_REDIRECT_URL}&response_type=code&scope=${GOOGLE_SCOPE.join(' ')}&code_challenge=${codeChallenge}&code_challenge_method=S256&access_type=offline&prompt=consent`;

          shell.openExternal(this.currentAuthUrl);

          const code = await this.startAuthServer(); // Get code from redirect
          console.log('Authorization code received:', code);
          const tokens = await this.exchangeCodeForToken(code, codeVerifier); // Exchange for tokens
          console.log('Access token:', tokens.access_token);

          // TODO: Implement actual token and email retrieval after OAuth flow
          if (!tokens.access_token || !tokens.refresh_token || !tokens.expires_in) {
              throw new Error('Invalid tokens received from Google OAuth');
          }
          const authTokens: AuthTokens = {
              access_token: tokens.access_token,
              refresh_token: tokens.refresh_token,
              expiry_date: Date.now() + (tokens.expires_in * 1000) // Convert seconds to milliseconds
          };

          // Initialize OAuth2 client and set credentials
          this.oauth2Client = new google.auth.OAuth2(AppConfig.GOOGLE_CLIENT_ID, "GOOGLE_CLIENT_SECRET", SUCCESS_REDIRECT_URL); 
          this.oauth2Client.setCredentials({
              access_token: authTokens.access_token,
              refresh_token: authTokens.refresh_token,
              expiry_date: authTokens.expiry_date,
          });

          // Use the OAuth2 client to get user info
          const userinfo = await google.oauth2({version: 'v2', auth: this.oauth2Client }).userinfo.get();
          const email = userinfo.data.email;
          if (!email) {
              console.error('Failed to retrieve email from Google UserInfo API');
              throw new Error('Failed to retrieve user information');
          }

          return { token: authTokens, email: email }; // Return both token and email
      } catch (error: any) {
          console.error('Google authentication error:', error);
          this.currentOAuthInstance = null;
          if (this.authCancelled) {
              throw new Error('Authentication cancelled');
          }
        
          if (error.message?.includes('cancelled') || error.message?.includes('aborted') || error.message?.includes('user_cancelled')) {
              throw new Error('Authentication cancelled');
          } else if (error.message?.includes('network') || error.message?.includes('timeout') || error.message?.includes('ENOTFOUND')) {
              throw new Error('Network connection failed');
          } else if (error.message?.includes('Invalid') || error.message?.includes('token') || error.message?.includes('unauthorized')) {
              throw new Error('Authentication failed');
          } else if (error.message?.includes('window') || error.message?.includes('closed')) {
              throw new Error('Authentication cancelled');
          } else {
              console.error('Unexpected error details:', {
                  message: error.message,
                  code: error.code,
                  name: error.name,
                  toString: error.toString()
              });
              throw new Error('Authentication failed. Please try again.');
          }
      }
  }

  // Refreshes the OAuth client if needed
  private async refreshOAuthClientIfNeeded(): Promise<void> {
    if (!this.AuthToken || !this.AuthToken.access_token || !this.AuthToken.refresh_token || !this.AuthToken.expiry_date) {
      throw new Error('AuthToken is null or undefined');
    }

    if (!this.oauth2Client) {
      console.log('Initializing OAuth2 client with stored AuthToken');
      this.oauth2Client = new google.auth.OAuth2(AppConfig.GOOGLE_CLIENT_ID, "GOOGLE_CLIENT_SECRET", SUCCESS_REDIRECT_URL);
      this.oauth2Client.setCredentials({
        access_token: this.AuthToken.access_token,
        refresh_token: this.AuthToken.refresh_token,
        expiry_date: this.AuthToken.expiry_date,
      });
      if (!this.oauth2Client.credentials.access_token || !this.oauth2Client.credentials.refresh_token || !this.oauth2Client.credentials.expiry_date) {
        throw new Error('OAuth2 client credentials are not set properly');
      }
      saveCloudAccountLocaStorage(CloudType.GoogleDrive, this.accountId || '', {
        access_token: this.oauth2Client.credentials.access_token,
        refresh_token: this.oauth2Client.credentials.refresh_token,
        expiry_date: this.oauth2Client.credentials.expiry_date,
      });
    }

    const now = Date.now();
    const expiryDate = this.oauth2Client.credentials.expiry_date;
    if (!expiryDate) {
      throw new Error('OAuth2 client expiry_date is null or undefined');
    }

    // 5 minutes to expiration
    const isNearExpiration = expiryDate - now < 5 * 60 * 1000;
    if (isNearExpiration) {
      // Refresh the access token
      console.log('Access token is near expiration, refreshing...');
      console.log('Current access token:', this.oauth2Client.credentials.access_token);
      console.log('Current refresh token:', this.oauth2Client.credentials.refresh_token);
      try {
        await this.oauth2Client.getAccessToken();
      } catch (error) {
        console.error('Error refreshing access token:', error);
        // USER NEEDS TO RE-AUTHENTICATE TODO
        await this.authenticateGoogle(); // Re-authenticate if refresh fails
        if (!this.oauth2Client) {
          throw new Error('OAuth2 client is not initialized after re-authentication');
        }
        console.log('Re-authenticated successfully, new access token:', this.oauth2Client.credentials.access_token);
      }
      const {
        access_token: newAccessToken,
        expiry_date: newExpiryDate,
        refresh_token: newRefreshToken,
      } = this.oauth2Client.credentials;

      if (!newAccessToken || !newExpiryDate) {
        throw new Error('Failed to refresh token properly');
      }

      const updatedToken: AuthTokens = {
        access_token: newAccessToken,
        refresh_token: newRefreshToken || this.AuthToken.refresh_token,
        expiry_date: newExpiryDate
      };

      this.AuthToken = updatedToken;

      // Update the stored token in local storage
      saveCloudAccountLocaStorage(CloudType.GoogleDrive, this.accountId || '', updatedToken);

      console.log('Refreshed Google access token');
    }
  }

  async getFile(filePath: string, progressCallback?: (downloaded: number, total: number) => void, abortSignal?: AbortSignal): Promise<FileContent> {
    throw new Error('getFile method not implemented.');
  }

  async postFile(fileName: string, folderPath: string, type: string, data: Buffer, progressCallback?: (uploaded: number, total: number) => void, abortSignal?: AbortSignal): Promise<void> {
    console.log('Posting file to Google Drive:', fileName, folderPath, type, 'Size:', data.length);
  }



  // Transfer file/dir from local storage to Google Drive using resumable upload/download, this will fetch and upload the file in chunks at the same time

  async transferLocalToCloud(fileInfo: any, progressCallback?: (data: progressCallbackData) => void, abortSignal?: AbortSignal): Promise<void> {

    const {transferId, fileName, sourcePath, type, targetCloudType, targetAccountId, targetPath} = fileInfo;

    console.log(`From local ${sourcePath} to cloud ${targetCloudType} account ${targetAccountId} at path ${targetPath}`);
    await this.refreshOAuthClientIfNeeded();
    if (!this.oauth2Client) {
      throw new Error('OAuth2 client is not initialized');
    }
    
    // const parentFolderId = await this.getFolderId(targetPath);

    // Get file size from local file 
    const fileStats = await fs.stat(sourcePath)
    const fileSize = fileStats.size;

    //Check if it's a directory, then we will handle it separetely
    if (fileStats.isDirectory()) {
      console.log('Starting resumeable upload for directory:', fileName, 'Size:', fileSize, 'Parent folder path:', targetPath);
      await this.transferDirectoryToCloud(transferId, fileName, sourcePath, targetPath, progressCallback, abortSignal);
      return;

<<<<<<< HEAD
      if (mimeType?.includes('application/vnd.google-apps')) {
        // If it's a Google Docs/Sheets/Slides file, we need to handle it differently
        console.log('Google Docs/Sheets/Slides file detected, downloading as binary content');
        try {
          let file = null;
          let exportMimeType = '';
          let fileUrl = '';
          if (mimeType === 'application/vnd.google-apps.document' ||
              mimeType === 'application/vnd.google-apps.presentation') {
            // Export Google Docs as PDF
            console.log('Exporting Google Docs file as PDF');
            exportMimeType = 'application/pdf';
            fileUrl = `https://docs.google.com/document/d/${fileId}/edit`;
          } else if (mimeType === 'application/vnd.google-apps.spreadsheet') {
            // Export Google Sheets as PDF
            console.log('Exporting Google Sheets file as csv');
            exportMimeType = 'text/csv'; // Use CSV for Sheets
            fileUrl = `https://docs.google.com/spreadsheets/d/${fileId}/edit`;
          } else if (mimeType === 'application/vnd.google-apps.drawing' ||
                     mimeType === 'application/vnd.google-apps.photo') {
            // Export Google Drawings as PNG
            console.log('Exporting Google Drawings file as PNG');
            exportMimeType = 'image/png';
            fileUrl = `https://docs.google.com/drawings/d/${fileId}/edit`;
          } else {
            // For other Google file types, we can export as text
            console.log('Exporting Google file as text');
            exportMimeType = 'text/plain';
            fileUrl = `https://docs.google.com/document/d/${fileId}/edit`;
          }
          file = await drive.files.export({
            fileId: fileId,
            mimeType: exportMimeType
          }, { responseType: 'arraybuffer' });
          if (!file || !file.data) {
            throw new Error('Failed to export Google file');
          }
          console.log('Exported Google file:', file);
          const data = Buffer.from(file.data as ArrayBuffer);
          if (!data) {
            throw new Error('Exported file data is empty');
          }
          const fileContent: FileContent = {
            name: filePath.split('/').pop() || '',
            content: data,
            type: exportMimeType, 
            path: CLOUD_HOME + filePath, // prepend the cloud home path
            sourceCloudType: CloudType.GoogleDrive,
            sourceAccountId: this.accountId || null, // Optional cloud type if the file is from a cloud storage
            url: fileUrl
          };
          return fileContent;
        } catch (err) {
          console.error('Error exporting Google file:', err);
          throw new Error('Failed to export Google file');
        }
      }

      try {
        const file = await drive.files.get(
          {
            fileId: fileId,
            alt: 'media',
          }, 
          { responseType: 'arraybuffer' }
        );
        const data = Buffer.from(file.data as ArrayBuffer)

        if (!data || !mimeType) {
          throw new Error('File not found or empty');
        }

        const fileContent: FileContent = {
          name: filePath.split('/').pop() || '',
          content: data,
          type: mimeType, // TODO: get the correct mime type
          path: CLOUD_HOME + filePath, // prepend the cloud home path
          sourceCloudType: CloudType.GoogleDrive,
          sourceAccountId: this.accountId || null, // Optional cloud type if the file is from a cloud storage
        };
        return fileContent;
      } catch (err) {
        console.error('Error downloading Google file:', err);
        throw new Error('Failed to download Google file');
      }
    } catch (err) {
      throw err;
=======
    }


    // Handle resumable for files
    console.log('Starting resumable upload for file:', fileName, 'Size:', fileSize, 'Parent folder path:', targetPath);

    try {
      // Initialize resumable upload session
      const uploadUrl = await this.initiateResumableUpload(fileName, type, targetPath);
      console.log('Resumable upload session initiated:', uploadUrl);
      
      // Upload file in chunks
      await this.uploadFileInChunks(transferId, fileName, uploadUrl, sourcePath, fileSize, progressCallback, abortSignal, false);
      
      console.log(`Resumable upload completed for file: ${fileName}`);
    } catch (error) {
      console.error('Resumable upload failed:', error);
      throw error;
>>>>>>> 64aa22a8
    }
  }

  private async transferDirectoryToCloud(transferId: string, dirName: string, sourcePath: string, parentFolderPath: string, progressCallback?: (data: progressCallbackData) => void, abortSignal?: AbortSignal): Promise<void> {
    if (!this.oauth2Client) {
      throw new Error('OAuth2 client must be initialized before creating drive instance');
    }
    const drive = google.drive({ version: 'v3', auth: this.oauth2Client });
    const parentFolderId = await this.getFolderId(parentFolderPath);
    const folderResponse = await drive.files.create({
      requestBody: {
        name: dirName,
        mimeType: 'application/vnd.google-apps.folder',
        parents: [parentFolderId],
      },
    });

    const createdFolderPath = path.join(parentFolderPath, dirName);

    const createdFolderId = folderResponse.data.id;
    if (!createdFolderId) {
      throw new Error('Failed to create directory on Google Drive');
    }

    console.log(`Created directory: ${dirName} with ID: ${createdFolderId}`);
    let processedFiles = 0;
    await this.transferDirectoryContentsResumable(transferId, sourcePath, createdFolderPath, progressCallback, abortSignal);

    
  }


  private async transferDirectoryContentsResumable(
    transferId: string,
    sourcePath: string,
    targetFolderPath: string,
    progressCallback?: (data: progressCallbackData) => void,
    abortSignal?: AbortSignal
  ): Promise<void> {
    const items = await fs.readdir(sourcePath, { withFileTypes: true });

    // Create semaphore with desired concurrency limit
    const semaphore = new Semaphore(3); // Max 3 concurrent transfers

    const transferPromises = items.map(async (item) => {
      // Acquire semaphore to limit concurrent transfers
      await semaphore.acquire();

      if (abortSignal?.aborted) {
        console.log('Transfer cancelled by user');
        throw new Error('Transfer cancelled by user');
      }

      const itemPath = path.join(sourcePath, item.name);

      if (item.isDirectory()) {
        try {
          console.log(`Processing directory: ${item.name}`);
          if (!this.oauth2Client) {
            throw new Error('OAuth2 client must be initialized before creating drive instance');
          }
          // Create subdirectory in Google Drive
          const drive = google.drive({ version: 'v3', auth: this.oauth2Client });
          const targetFolderId = await this.getFolderId(targetFolderPath);
          const subFolderResponse = await drive.files.create({
          requestBody: {
            name: item.name,
            mimeType: 'application/vnd.google-apps.folder',
            parents: [targetFolderId],
          },
        });

        const subFolderPath = path.join(targetFolderPath, item.name);

        const subFolderId = subFolderResponse.data.id;
        if (!subFolderId) {
          throw new Error(`Failed to create subdirectory: ${item.name}`);
        }
          console.log(`Transferring directory: ${item.name}`);
          // Recursively transfer directory
          progressCallback?.({
            transferId,
            fileName: item.name,
            sourcePath,
            transfered: 0,
            total: 0, 
            isDirectory: false,
            isFetching: true 
          });
          await this.transferDirectoryContentsResumable(transferId, itemPath, subFolderPath, progressCallback, abortSignal);
        } catch (error: any) {
          if (abortSignal?.aborted || 
            error?.error?.code === 'itemNotFound' || 
            error?.code === 'itemNotFound' ||
            error?.message?.includes('cancelled') ||
            error?.message?.includes('aborted') ||
            error?.name === 'AbortError') {
            console.log('Transfer cancelled by user');
            throw new Error('Transfer cancelled by user');
          }
          console.error(`Failed to process directory ${item.name}:`, error);
          // Extract error message
          const parts = error instanceof Error ? error.message.split(':') : ["Transfer failed"];
          let errorMessage = parts[parts.length - 1].trim() + ". Continueing with next file...";
          if (errorMessage.toLowerCase().includes('permission')) {
            errorMessage = "You don't have permission to access this file or folder.";
          } else if (errorMessage.toLowerCase().includes('quota')) {
            errorMessage = "Google Drive storage quota exceeded.";
          } else if (errorMessage.toLowerCase().includes('network')) {
            errorMessage = "Network error. Please check your internet connection.";
          } else if (errorMessage.toLowerCase().includes('not found')) {
            errorMessage = "The file or folder was not found.";
          } else if (errorMessage.toLowerCase().includes('timeout')) {
            errorMessage = "The operation timed out. Please try again.";
          } else if (errorMessage === "" || errorMessage === "Transfer failed") {
            errorMessage = "An unknown error occurred during transfer.";
          }
          progressCallback?.({
            transferId,
            fileName: item.name,
            sourcePath,
            transfered: 0,
            total: 0, 
            isDirectory: true,
            isFetching: true,
            errorItemDirectory: `Failed to process directory ${item.name}: ${errorMessage}`
          });

          // Wait 5 seconds before continuing with the next item
          await new Promise(resolve => setTimeout(resolve, 5000));
          console.log(`Continuing with next item after error: ${errorMessage}`);
          // Skip this directory and continue with the next item
        }
      }
      else if (item.isFile()) {
        try {
          progressCallback?.({
            transferId,
            fileName: item.name,
            sourcePath,
            transfered: 0,
            total: 0, 
            isDirectory: true,
            isFetching: true 
          });
          console.log('Processing file:', item.name);
          console.log('targetFolderPath:', targetFolderPath);
          // Get file size from local file 
          const fileStats = await fs.stat(itemPath);
          const fileSize = fileStats.size;
          const type = mime.lookup(item.name) || 'application/octet-stream';
          const uploadUrl = await this.initiateResumableUpload(item.name, type, targetFolderPath);
          await this.uploadFileInChunks(transferId, item.name, uploadUrl, itemPath, fileSize, progressCallback, abortSignal, true);
        
          console.log(`Transfer Directory: File transferred: ${item.name} files processed)`);
        } catch(error: any) {
          if (abortSignal?.aborted || 
            error?.error?.code === 'itemNotFound' || 
            error?.code === 'itemNotFound' ||
            error?.message?.includes('cancelled') ||
            error?.message?.includes('aborted') ||
            error?.name === 'AbortError') {
            console.log('Transfer cancelled by user');
            throw new Error('Transfer cancelled by user');
          }
          console.error(`Failed to process file ${item.name}:`, error);
          // Extract error message
          const parts = error instanceof Error ? error.message.split(':') : ["Transfer failed"];
          let errorMessage = parts[parts.length - 1].trim() + ". Continueing with next file...";
          if (errorMessage.toLowerCase().includes('permission')) {
            errorMessage = "You don't have permission to access this file or folder.";
          } else if (errorMessage.toLowerCase().includes('quota')) {
            errorMessage = "Google Drive storage quota exceeded.";
          } else if (errorMessage.toLowerCase().includes('network')) {
            errorMessage = "Network error. Please check your internet connection.";
          } else if (errorMessage.toLowerCase().includes('not found')) {
            errorMessage = "The file or folder was not found.";
          } else if (errorMessage.toLowerCase().includes('timeout')) {
            errorMessage = "The operation timed out. Please try again.";
          } else if (errorMessage === "" || errorMessage === "Transfer failed") {
            errorMessage = "An unknown error occurred during transfer.";
          }
          progressCallback?.({
            transferId,
            fileName: item.name,
            sourcePath,
            transfered: 0,
            total: 0, 
            isDirectory: true,
            isFetching: true,
            errorItemDirectory: `Failed to process file ${item.name}: ${errorMessage}`
            })

            // Wait 5 seconds before continuing with the next item
          await new Promise(resolve => setTimeout(resolve, 5000));
          console.log(`Continuing with next item after error: ${errorMessage}`);
          // Skip this file and continue with the next item
        } finally {
          // Release semaphore after processing each item
          semaphore.release();
        }
      }
    });

    await Promise.all(transferPromises);
    console.log(`All items in directory ${sourcePath} processed successfully.`);
  }

  async initiateResumableUpload(fileName: string, mimeType: string, parentFolderPath: string): Promise<string> {
    const parentFolderId = await this.getFolderId(parentFolderPath);
    const metadata = {
      name: fileName,
      mimeType: mimeType,
      parents: [parentFolderId]
    };

    // initiate resumable upload session
    const response = await fetch('https://www.googleapis.com/upload/drive/v3/files?uploadType=resumable', {
      method: 'POST',
      headers: {
        'Authorization': `Bearer ${this.oauth2Client!.credentials.access_token}`,
        'Content-Type': 'application/json; charset=UTF-8',
        'X-Upload-Content-Type': mimeType,
      },
      body: JSON.stringify(metadata)
    });

    if (!response.ok) {
      throw new Error(`Failed to initiate resumable upload: ${response.status} ${response.statusText}`);
    }

    const location = response.headers.get('Location');
    if (!location) {
      throw new Error('No Location header received from resumable upload initiation');
    }

    return location;
  }

  /* upload file in chunks, used when large files */
  private async uploadFileInChunks(transferId: string, filename: string, uploadUrl: string, sourcePath: string, fileSize: number, progressCallback?: (data: progressCallbackData) => void, abortSignal?: AbortSignal, isDirectory?: boolean): Promise<void> {
    let CHUNK_SIZE: number;
    
    if (fileSize < 10 * 1024 * 1024) { // < 10MB
        CHUNK_SIZE = 512 * 1024; // 512KB
    } else if (fileSize < 100 * 1024 * 1024) { // < 100MB
        CHUNK_SIZE = 2 * 1024 * 1024; // 2MB
    } else if (fileSize < 1024 * 1024 * 1024) { // < 1GB
        CHUNK_SIZE = 8 * 1024 * 1024; // 8MB
    } else { // > 1GB
        CHUNK_SIZE = 32 * 1024 * 1024; // 32MB
    }
    
    let TransferedBytes = 0;
    let retryCount = 0;
    const MAX_RETRIES = 3;
    const fileHandle = await fs.open(sourcePath, 'r');

    console.log(`Starting chunked upload. Total size: ${fileSize}, Chunk size: ${CHUNK_SIZE}`);

    try {
      while (TransferedBytes < fileSize) {
        // Check for cancellation before each chunk
        if (abortSignal?.aborted) {
          console.log('Transfer cancelled by user');
          throw new Error('Transfer cancelled by user');
        }

        const chunkStart = TransferedBytes;
        const chunkEnd = Math.min(TransferedBytes + CHUNK_SIZE, fileSize) - 1;

        // Read the chunk from the local file
        const length = chunkEnd - chunkStart + 1;
        const chunkData = Buffer.alloc(length);
        await fileHandle.read(chunkData, 0, length, chunkStart);
        
        console.log(`Transfering chunk: ${chunkStart}-${chunkEnd}/${fileSize - 1}`);

        try {
          const response = await fetch(uploadUrl, {
            method: 'PUT',
            headers: {
              'Content-Range': `bytes ${chunkStart}-${chunkEnd}/${fileSize}`,
              'Content-Length': chunkData.length.toString(),
            },
            body: chunkData,
            signal: abortSignal 
          });

          if (response.status === 308) {
            // Resume incomplete - check range and continue
            const rangeHeader = response.headers.get('Range');
            if (rangeHeader) {
              const match = rangeHeader.match(/bytes=0-(\d+)/);
              if (match) {
                TransferedBytes = parseInt(match[1]) + 1;
                console.log(`Resuming from byte: ${TransferedBytes}`);
              }
            } else {
              TransferedBytes = chunkEnd + 1;
            }
            
            //  Update progress
            if (progressCallback) {
              progressCallback({transferId, fileName: filename, sourcePath, transfered: TransferedBytes, total: fileSize, isDirectory: (isDirectory || false)});
            }
            
            retryCount = 0; // Reset retry count on successful chunk
          } else if (response.status === 200 || response.status === 201) {
            // Upload complete
            TransferedBytes = fileSize;
            if (progressCallback) {
              progressCallback({transferId, fileName: filename, sourcePath, transfered: fileSize, total: fileSize, isDirectory: (isDirectory || false)});
            }
            console.log('Upload completed successfully');
            break;
          } else {
            throw new Error(`Upload chunk failed: ${response.status} ${response.statusText}`);
          }
        } catch (error) {
          retryCount++;
          console.error(`Chunk upload error (attempt ${retryCount}/${MAX_RETRIES}):`, error);
          
          if (retryCount >= MAX_RETRIES) {
            throw new Error(`Upload failed after ${MAX_RETRIES} attempts: ${error}`);
          }
          
          // Wait before retry
          const delay = Math.min(1000 * Math.pow(2, retryCount - 1), 10000);
          console.log(`Retrying in ${delay}ms...`);
          await new Promise(resolve => setTimeout(resolve, delay));
          
          // Try to get current upload status before retry
          try {
            const statusResponse = await fetch(uploadUrl, {
              method: 'PUT',
              headers: {
                'Content-Range': `bytes */${fileSize}`,
              },
              signal: abortSignal 
            });
            
            // If the status response is 308, it means we can resume
            if (statusResponse.status === 308) {
              const rangeHeader = statusResponse.headers.get('Range');
              // If the range header is present, we can resume from the last uploaded byte
              if (rangeHeader) {
                const match = rangeHeader.match(/bytes=0-(\d+)/);
                if (match) {
                  TransferedBytes = parseInt(match[1]) + 1;
                  console.log(`Resuming from byte: ${TransferedBytes} after error`);
                }
              }
            }
          } catch (statusError) {
            console.warn('Failed to get upload status, continuing with current position:', statusError);
          }
        }
      } 
    } finally {
      // Ensure the file handle is closed after upload
      if (fileHandle) {
        await fileHandle.close();
      }
    }
  }


  async deleteFile(filePath: string): Promise<void> {
    await this.refreshOAuthClientIfNeeded();
    if (!this.oauth2Client) {
      throw new Error('OAuth2 client is not initialized');
    }
    const drive = google.drive({ version: 'v3', auth: this.oauth2Client });
    const fileId = await this.getFileId(filePath);
    
    try {
      await drive.files.delete({
        fileId: fileId,
      });
      console.log(`File with ID ${fileId} deleted successfully.`);
    } catch (error) {
      console.error('Error deleting file:', error);
      throw error;
    }
  }
    // Implement missing methods from CloudStorage interface

    /*
    Search for files in a specific folder matching a pattern.
    This method searches recursively through subfolders.
    */
    async searchFilesRecursive(folderId: string, folderPath: string, pattern: string): Promise<FileSystemItem[]> {
        await this.refreshOAuthClientIfNeeded();
        if (!this.oauth2Client) {
            throw new Error('OAuth2 client is not initialized');
        }
        const drive = google.drive({ version: 'v3', auth: this.oauth2Client });
        const result: FileSystemItem[] = [];
        
        try {
          // include modifiedTime in the fields
            const res = await drive.files.list({
                q: `'${folderId}' in parents and name contains '${pattern}' and trashed = false`,
                fields: 'nextPageToken, files(id, name, mimeType, modifiedTime) ',
            });
            const files = res.data.files || [];
            for (const file of files) {
                if (!file.name) continue; // Skip files without a name
                result.push({
                    id: file.id || '',
                    name: file.name || '',
                    isDirectory: file.mimeType === 'application/vnd.google-apps.folder',
                    path: folderPath ? `${path.join(folderPath, file.name)}` : file.name,
                    modifiedTime: file.modifiedTime ? new Date(file.modifiedTime).getTime() : undefined,
                });
            }
            const subFolderRes = await drive.files.list({
                q: `'${folderId}' in parents and mimeType = 'application/vnd.google-apps.folder' and trashed = false`,
                fields: 'files(id, name)',
            });
            const filesInSubfolders = subFolderRes.data.files || [];
            const matchInSubfolders = await Promise.all(
                filesInSubfolders.map((folder) => {
                    if (folder.id && folder.name) {
                        const subfolderResults = this.searchFilesRecursive(folder.id, path.join(folderPath, folder.name), pattern);
                        return subfolderResults;
                    }
                    return [];
                })
            );
            result.push(...matchInSubfolders.flat());
        } catch (error) {
            console.error('Error searching files:', error);
            throw error;
        }
        return result;
    }

    async searchFiles(rootPath: string, pattern: string, excludePatterns: string[]): Promise<FileSystemItem[]> {
      await this.refreshOAuthClientIfNeeded();
      if (!this.oauth2Client) {
        throw new Error('OAuth2 client is not initialized');
      }
      const drive = google.drive({ version: 'v3', auth: this.oauth2Client });
      const result: FileSystemItem[] = [];
      try {
        const folderId = await this.getFolderId(rootPath);
        const res: FileSystemItem[] = await this.searchFilesRecursive(folderId, rootPath, pattern);
        // Filter out files that match any of the exclude patterns
        const filteredResults = res.filter(file => {
          return !excludePatterns.some(excludePattern => {
            return minimatch(file.name, excludePattern, { matchBase: true });
          });
        });
        return filteredResults;
      } catch (error) {
        console.error('Error searching files:', error);
        throw error;
      }
    }

    async isDirectory(filePath: string): Promise<boolean> {
      try {
        const folderId = await this.getFolderId(filePath);
        if (!folderId) {
          return false;
        }
      } catch (error) {
        console.error('Error checking if directory:', error);
        return false;
      }
      return true;
    }

    async getItemInfo(filePath: string): Promise<FileSystemItem> {
        await this.refreshOAuthClientIfNeeded();
        if (!this.oauth2Client) {
            throw new Error('OAuth2 client is not initialized');
        }
        
        const drive = google.drive({ version: 'v3', auth: this.oauth2Client });
        
        try {
            const fileId = await this.getFileId(filePath);
            const response = await drive.files.get({
                fileId: fileId,
                fields: 'id,name,mimeType,size,modifiedTime,createdTime'
            });
            
            const file = response.data;
            if (!file) {
                throw new Error('File not found');
            }
            
            const fileSystemItem: FileSystemItem = {
                id: file.id || '',
                name: file.name || '',
                isDirectory: file.mimeType === 'application/vnd.google-apps.folder',
                path: CLOUD_HOME + filePath,
                size: file.size ? Number(file.size) : undefined,
                modifiedTime: file.modifiedTime ? new Date(file.modifiedTime).getTime() : undefined,
            };
            
            return fileSystemItem;
        } catch (error) {
          // check if the path if a directory
          const folderId = await this.getFolderId(filePath);
          if (folderId) {
            const size = await this.calculateFolderSize(filePath);
            return {
              id: folderId,
              name: path.basename(filePath),
              isDirectory: true,
              path: CLOUD_HOME + filePath,
              size,
              modifiedTime: undefined,
            };
          } else {
            console.error('Error getting item info:', error);
            throw new Error(`File not found: ${filePath}`);
          }
        }
    }

    async getDirectoryTree(dir: string): Promise<FileSystemItem[]> {
        await this.refreshOAuthClientIfNeeded();
        if (!this.oauth2Client) {
            throw new Error('OAuth2 client is not initialized');
        }
        
        const drive = google.drive({ version: 'v3', auth: this.oauth2Client });
        const result: FileSystemItem[] = [];
        
        try {
            const folderId = await this.getFolderId(dir);
            await this.buildDirectoryTreeRecursive(drive, folderId, dir, result);
            return result;
        } catch (error) {
            console.error('Error getting directory tree from Google Drive:', error);
            throw error;
        }
    }
    
    private async buildDirectoryTreeRecursive(drive: any, folderId: string, currentPath: string, result: FileSystemItem[]): Promise<void> {
        let nextPageToken: string | undefined = undefined;
        
        do {
            const res: { data: drive_v3.Schema$FileList } = await drive.files.list({
                q: `'${folderId}' in parents and trashed = false`,
                pageSize: 1000,
                fields: 'nextPageToken, files(id, name, mimeType, size, modifiedTime)',
                pageToken: nextPageToken,
            });
            
            const files = res.data.files || [];
            console.log("files", files);
            
            for (const file of files) {
                const filePath = currentPath === '/' ? `/${file.name}` : `${currentPath}/${file.name}`;
                
                const fileSystemItem: FileSystemItem = {
                    id: file.id || '',
                    name: file.name || '',
                    isDirectory: file.mimeType === 'application/vnd.google-apps.folder',
                    path: CLOUD_HOME + filePath,
                    size: file.size ? Number(file.size) : undefined,
                    modifiedTime: file.modifiedTime ? new Date(file.modifiedTime).getTime() : undefined,
                };

                console.log("fileSystemItem", fileSystemItem);  
                
                result.push(fileSystemItem);
                
                // Recursively process subdirectories
                if (file.mimeType === 'application/vnd.google-apps.folder' && file.id) {
                    await this.buildDirectoryTreeRecursive(drive, file.id, filePath, result);
                }
            }
            
            nextPageToken = res.data.nextPageToken || undefined;
        } while (nextPageToken);
    }

  async createDirectory(dirPath: string): Promise<void> {
    await this.refreshOAuthClientIfNeeded();
    if (!this.oauth2Client) {
      throw new Error('OAuth2 client is not initialized');
    }
    
    const drive = google.drive({ version: 'v3', auth: this.oauth2Client });
    
    const pathParts = dirPath.split('/').filter(part => part !== '');
    let currentParentId = 'root';
    
    for (const folderName of pathParts) {
      try {
        // Check if folder already exists
        const existingRes = await drive.files.list({
          q: `'${currentParentId}' in parents and name='${folderName}' and mimeType='application/vnd.google-apps.folder' and trashed = false`,
          fields: 'files(id)',
        });
        
        if (existingRes.data.files && existingRes.data.files.length > 0) {
          // Folder exists, use its ID as parent for next iteration
          currentParentId = existingRes.data.files[0].id || '';
        } else {
          // Create new folder
          const res = await drive.files.create({
            requestBody: {
              name: folderName,
              mimeType: 'application/vnd.google-apps.folder',
              parents: [currentParentId],
            },
          });
          
          currentParentId = res.data.id || '';
          console.log(`Created Google Drive folder: ${folderName} with ID: ${currentParentId}`);
        }
      } catch (error: any) {
        const status = error.response?.status || error.status || 500 ;
        const message = error instanceof Error ? error.message : 'Unknown error';
        const err: StorageError = {
          status: status,
          message: message,
          body: error.response?.data || message
        };
        console.error('Error creating directory in Google Drive:', err);
        return Promise.reject(err);
      }
    }
  }

  async calculateFolderSize(folderPath: string): Promise<number> {
    await this.refreshOAuthClientIfNeeded();
    if (!this.oauth2Client) {
      throw new Error('OAuth2 client is not initialized');
    }
    
    const drive = google.drive({ version: 'v3', auth: this.oauth2Client });
    
    try {
      const folderId = await this.getFolderId(folderPath);
      console.log('Calculating size for folder ID:', folderId);
      const size = await this.calculateFolderSizeRecursive(drive, folderId);
      return size;
    } catch (error) {
      console.error('Error calculating folder size for Google Drive:', error);
      return 0; // Return 0 if there's an error
    }
  }

  async getDirectoryInfo(dirPath: string): Promise<FileSystemItem> {
    
    await this.refreshOAuthClientIfNeeded();
    if (!this.oauth2Client) {
      throw new Error('OAuth2 client is not initialized');
    }
    
    const drive = google.drive({ version: 'v3', auth: this.oauth2Client });
    try {
      const folderId = await this.getFolderId(dirPath);
      const response = await drive.files.get({
        fileId: folderId,
        fields: 'id,name,mimeType,size,modifiedTime'
      });
      
      const folder = response.data;
      if (!folder) {
        console.error('Folder not found');
        throw new Error('Folder not found');
      }

      const folderSize = await this.calculateFolderSizeRecursive(drive, folderId);
      
      const fileSystemItem: FileSystemItem = {
        id: folder.id || '',
        name: folder.name || '',
        isDirectory: true,
        path: dirPath || '',
        size: folderSize || 0,
        modifiedTime: folder.modifiedTime ? new Date(folder.modifiedTime).getTime() : undefined,
      };
      return fileSystemItem;
    } catch (error) {
      console.error('Error getting directory info for Google Drive:', error);
      throw error;
    }
  }

  private async calculateFolderSizeRecursive(drive: any, folderId: string): Promise<number> {
    let totalSize = 0;
    let nextPageToken: string | undefined = undefined;

    do {
      const res: { data: drive_v3.Schema$FileList } = await drive.files.list({
        q: `'${folderId}' in parents and trashed = false`,
        pageSize: 1000,
        fields: 'nextPageToken, files(id, mimeType, size)',
        pageToken: nextPageToken,
      });

      const files = res.data.files || [];

      console.log(`Calculating size for folder ID: ${folderId}, found ${files.length} items`);
      console.log('Files:', files);
      
      for (const file of files) {
        if (file.mimeType === 'application/vnd.google-apps.folder') {
          // Recursively calculate size for subdirectories
          if (file.id) {
            const subFolderSize = await this.calculateFolderSizeRecursive(drive, file.id);
            totalSize += subFolderSize;
          }
        } else {
          // Add file size 
          const fileSize = file.size ? Number(file.size) : 0;
          totalSize += fileSize;
        }
      }

      nextPageToken = res.data.nextPageToken || undefined;
    } while (nextPageToken);

    return totalSize;
  }


  async downloadInChunks(filePath: string, fileSize: number, chunkSize?: number, maxQueueSize?: number, abortSignal?: AbortSignal): Promise<ReadableStream> {
    await this.refreshOAuthClientIfNeeded();
    if (!this.oauth2Client) {
      throw new Error('OAuth2 client is not initialized');
    }

    const drive = google.drive({ version: 'v3', auth: this.oauth2Client });

    maxQueueSize = maxQueueSize || 10 * 32 * 1024 * 1024; // Default to 100 if not provided

    // Get file ID from path
    const fileId = await this.getFileId(filePath);
    if (!fileId) {
      throw new Error(`File not found: ${filePath}`);
    }

    console.log(`Creating read stream for file ID: ${fileId}, Size: ${fileSize}`);

    chunkSize = chunkSize || 32 * 1024 * 1024; // Default to 32MB if not provided

    let currentPosition = 0;
    let retryCount = 0;
    let isStreamClosed = false;
    const MAX_RETRIES = 3;

    const accessToken = this.oauth2Client!.credentials.access_token;
    // Create a ReadableStream that downloads the file in chunks
    const stream = new ReadableStream({
      async start(controller) {
          if (abortSignal?.aborted) {
              console.log('Download cancelled during pull');
              controller.error(new Error('Download cancelled by user'));
              return;
          }
        // Stream started
        console.log('Google read stream started');
      },

      async pull(controller) {
        if (abortSignal?.aborted) {
                console.log('Download cancelled during pull');
                controller.error(new Error('Download cancelled by user'));
                return;
        }
        if (isStreamClosed) {
          console.log('Stream is already closed');
          controller.close();
          return;
        }

        if (currentPosition >= fileSize) {
          console.log('Stream finished');
          controller.close();
          return;
        }

        console.log(controller.desiredSize, 'desired size');
        // Check if we should pause due to backpressure
        // Not used as synchronous pull is used.... but could be useful in the future
        while (controller.desiredSize !== null && controller.desiredSize <= chunkSize) {
          console.log(`Backpressure detected, desired size: ${controller.desiredSize}, waiting...`);
          // Wait a bit for the consumer to process some data
          // wait for 1 second before checking again
          await new Promise(resolve => setTimeout(resolve, 1000));
          retryCount++;
          if (retryCount > 10) {
            console.error('Too much backpressure, stopping stream');
            controller.close();
            isStreamClosed = true;
            return;
          }
        }

        // console.log(`Pulling chunk from position: ${currentPosition}, file size: ${fileSize}`);


        try {
          const endPosition = Math.min(currentPosition + chunkSize - 1, fileSize - 1);

          const response = await fetch(`https://www.googleapis.com/drive/v3/files/${fileId}?alt=media`, {
            method: 'GET',
            headers: {
              'Authorization': `Bearer ${accessToken}`,
              'Range': `bytes=${currentPosition}-${endPosition}`,
            },
            signal: abortSignal 
          });

          if (response.status === 206 || response.status === 200) {
            // Partial content or full content received
            const chunkBuffer = Buffer.from(await response.arrayBuffer());
            controller.enqueue(chunkBuffer);
            
            currentPosition += chunkBuffer.length;

            retryCount = 0; // Reset retry count on successful chunk
            
            if (response.status === 200) {
              // Full file downloaded in one request
              isStreamClosed = true;
              controller.close();
            }
          } else {
            throw new Error(`Download chunk failed: ${response.status} ${response.statusText}`);
          }

        } catch (error: any) {
          if (abortSignal?.aborted || error.name === 'AbortError') {
              console.log('Download cancelled during fetch');
              controller.error(new Error('Download cancelled by user'));
              return;
          }
          // retry logic TODO
          console.error('Error reading chunk:', error);
          
          retryCount++;
          console.error(`Error uploading chunk:`, error);

          if (retryCount >= MAX_RETRIES) {
              throw new Error(`Upload failed after ${MAX_RETRIES} attempts: ${error}`);
          }
          
          // Wait before retry
          const delay = Math.min(1000 * Math.pow(2, retryCount - 1), 10000);
          console.log(`Retrying in ${delay}ms...`);
          await new Promise(resolve => setTimeout(resolve, delay));
        }
      },

      cancel() {
        isStreamClosed = true;
      }
    }, {
      // Set a high water mark to control internal buffering
      highWaterMark: maxQueueSize,
    });
    return stream;
  }

  async cloudToCloudUploadChunk(transferId: string, fileName: string, sourcePath: string, uploadUrl: string, chunk: Buffer, offset: number, totalSize: number, progressCallback?: (data: progressCallbackData) => void, isDirectory?: boolean, abortSignal?: AbortSignal): Promise<void> {
    console.log(`Uploading chunk for uploadUrl: ${uploadUrl}, offset: ${offset}, size: ${chunk.length}`);
    await this.refreshOAuthClientIfNeeded();
    if (!this.oauth2Client) {
      throw new Error('OAuth2 client is not initialized');
    }
    if (abortSignal?.aborted) {
      console.log('Transfer cancelled by user during finalization');
      throw new Error('Transfer cancelled by user');
    }

    try {
      const response = await fetch(uploadUrl, {
        method: 'PUT',
        headers: {
          'Content-Range': `bytes ${offset}-${offset + chunk.length - 1}/${totalSize}`,
          'Content-Length': chunk.length.toString(),
        },
        body: chunk,
        signal: abortSignal
      });

      
      if (response.status === 308) {
        // Resume incomplete - check range and continue
        const rangeHeader = response.headers.get('Range');
        if (rangeHeader) {
          const match = rangeHeader.match(/bytes=0-(\d+)/);
          if (match) {
            console.log(`Resuming from byte: ${parseInt(match[1]) + 1}`);
          }
        } else {
          console.log(`Resuming from byte: ${offset + chunk.length}`);
        }
        
      } else if (response.status === 200 || response.status === 201) {
        if (progressCallback) {
          progressCallback({transferId, fileName, sourcePath, transfered: offset + chunk.length - 1, total: totalSize, isDirectory: (isDirectory || false)});
        }
        console.log('Upload completed successfully');
      } else {
        const err: StorageError = {
          status: response.status,
          message: `Upload chunk failed: ${response.status}`,
          body: await response.text()
        };
        return Promise.reject(err);
      }
      console.log(`Chunk uploaded successfully: ${offset}-${offset + chunk.length - 1}/${totalSize}`);
    } catch (error: any) {
      console.error(`Error during chunked upload: ${error}`);
      if (error.message?.includes('cancelled') || error.name === 'AbortError') {
            throw error;
      }
      const err: StorageError = {
        status: error.status || 500,
        message: `Failed to upload chunk: ${error.message}`,
        body: error.response?.data || error.message || 'No additional details available'
      };
      console.error('Error uploading chunk:', error);
      return Promise.reject(err);
    }
  }

  async finishResumableUpload(transferId: string, fileName: string, sourcePath: string, sessionId: string, targetFilePath: string, fileSize: number, progressCallback?: (data: progressCallbackData) => void, isDirectory?: boolean, abortSignal?: AbortSignal): Promise<void> {
    console.log(`Finishing resumable upload for session ID: ${sessionId}`);
  }

  // Move or copy item for within box transfer
  async moveOrCopyItem(transferId: string, sourcePath: string, targetPath: string, itemName: string, copy: boolean, progressCallback?: (data: progressCallbackData) => void, abortSignal?: AbortSignal): Promise<void> {
    await this.refreshOAuthClientIfNeeded();
    if (!this.oauth2Client) {
      throw new Error('OAuth2 client is not initialized');
    }
    
    const drive = google.drive({ version: 'v3', auth: this.oauth2Client });
    if (abortSignal?.aborted) {
      console.log('Transfer cancelled by user during finalization');
      throw new Error('Transfer cancelled by user');
    }

    try {
      let sourceId;
      let isDirectory = false;
      try{
        sourceId = await this.getFolderId(sourcePath);
        console.log(`Source ID for folder ${sourcePath} is ${sourceId}`);
        isDirectory = true;
      } catch (error) {
        sourceId = await this.getFileId(sourcePath);
        console.log(`Source ID for file ${sourcePath} is ${sourceId}`);
        isDirectory = false;
      }
      const sourceFolder = path.dirname(sourcePath);
      const sourceFolderId = await this.getFolderId(sourceFolder);
      const targetId = await this.getFolderId(targetPath);
      
      if (!sourceId || !targetId) {
        throw new Error(`Source or target path not found: ${sourcePath} -> ${targetPath}`);
      }

      const accessToken = this.oauth2Client!.credentials.access_token;
      
      // Move the file to the new folder
      if (copy) {
        if (isDirectory) {
          progressCallback?.({
            transferId,
            fileName: itemName,
            sourcePath,
            transfered: 0,
            total: 0, 
            isDirectory: isDirectory,
            isFetching: true 
          });
          console.log(`Copying directory ${itemName} from ${sourcePath} to ${targetPath}`);
          // Create a new folder in the target location
          const newFolder = await drive.files.create({
            requestBody: {
              name: itemName,
              mimeType: 'application/vnd.google-apps.folder',
              parents: [targetId],
            },
            fields: 'id',
          });
          
          if (!newFolder.data.id) {
            throw new Error(`Failed to create folder ${itemName} in target path ${targetPath}`);
          }
          const createdFolderId = newFolder.data.id;
          // For directories, we need to copy all contents recursively
          await this.copyDirectoryContents(transferId, sourceId, createdFolderId, progressCallback, abortSignal);
          return;
        }
        progressCallback?.({
          transferId,
          fileName: itemName,
          sourcePath,
          transfered: 0,
          total: 1, 
          isDirectory: false,
          isFetching: false 
        });
        console.log(`Copying file ${itemName} from ${sourcePath} to ${targetPath}`);
        // await drive.files.copy({
        //   fileId: sourceId,
        //   requestBody: {
        //     parents: [targetId],
        //   },
        //   fields: 'id, parents',
        // });

        // url for copying file
        const url = `https://www.googleapis.com/drive/v3/files/${sourceId}/copy`;
        const body = {
          parents: [targetId]
        };

        await fetch(url, {
          method: 'POST',
          headers: {
            'Authorization': `Bearer ${accessToken}`,
            'Content-Type': 'application/json',
          },
          body: JSON.stringify(body),
          signal: abortSignal,
        });
        progressCallback?.({
          transferId,
          fileName: itemName,
          sourcePath,
          transfered: 1,
          total: 1, 
          isDirectory: false,
          isFetching: false 
        });
      } else {
        progressCallback?.({
          transferId,
          fileName: itemName,
          sourcePath,
          transfered: 0,
          total: 1, 
          isDirectory: false,
          isFetching: false 
        });
        console.log(`Moving item ${itemName} from ${sourcePath} to ${targetPath}`);

        // Move the file or folder by updating its parents
        const url = `https://www.googleapis.com/drive/v3/files/${sourceId}?addParents=${targetId}&removeParents=${sourceFolderId}`;
        
        const fetchPromise = await fetch(url, {
          method: 'PATCH',
          headers: {
            'Authorization': `Bearer ${accessToken}`,
          },
          signal: abortSignal,
        });

        console.log(`response: ${fetchPromise}`);

        if (!fetchPromise.ok) {
          const errorText = await fetchPromise.text();
          throw new Error(`Failed to move item: ${fetchPromise.status} ${fetchPromise.statusText} - ${errorText}`);
        }
        
        const responseData = await fetchPromise.json();
        if (!responseData.id) {
          throw new Error(`Failed to move item: No ID returned in response`);
        }

        progressCallback?.({
          transferId,
          fileName: itemName,
          sourcePath,
          transfered: 1,
          total: 1, 
          isDirectory: false,
          isFetching: false 
        });
        console.log(`Item moved successfully. New ID: ${responseData.id}`);
      }
      
      console.log(`Moved item ${itemName} from ${sourcePath} to ${targetPath}`);
    } catch (error) {
      console.error('Error moving item:', error);
      throw error;
    }
  }

  // function for within box transfer
  // google does not support copying directories directly, so we need to copy contents recursively
  private async copyDirectoryContents(transferId: string, sourceId: string, targetId: string, progressCallback?: (data: progressCallbackData) => void, abortSignal?: AbortSignal, isDirectory: boolean = false): Promise<void> {
    await this.refreshOAuthClientIfNeeded();
    if (!this.oauth2Client) {
      throw new Error('OAuth2 client is not initialized');
    }

    if (abortSignal?.aborted) {
      console.log('Copy operation cancelled by user');
      throw new Error('Copy operation cancelled by user');
    }
    
    const drive = google.drive({ version: 'v3', auth: this.oauth2Client });
    let nextPageToken: string | undefined = undefined;

    do {
      const res: { data: drive_v3.Schema$FileList } = await drive.files.list({
        q: `'${sourceId}' in parents and trashed = false`,
        pageSize: 1000,
        fields: 'nextPageToken, files(id, name, mimeType)',
        pageToken: nextPageToken,
      });

      const files = res.data.files || [];
      
      for (const file of files) {
        if (file.mimeType === 'application/vnd.google-apps.folder') {
          // Recursively copy subdirectories
          const newFolder = await drive.files.create({
            requestBody: {
              name: file.name,
              mimeType: 'application/vnd.google-apps.folder',
              parents: [targetId],
            },
            fields: 'id',
          });
          
          if (newFolder.data.id) {
            progressCallback?.({
              transferId,
              fileName: file.name || 'Unnamed File',
              sourcePath: file.id || 'invalid id',
              transfered: 0,
              total: 0, 
              isDirectory: true,
              isFetching: true 
            });
            await this.copyDirectoryContents(transferId, file.id || '', newFolder.data.id, progressCallback, abortSignal, true);
          }
        } else {
          progressCallback?.({
            transferId,
              fileName: file.name || 'Unnamed File',
              sourcePath: file.id || 'invalid id',
            transfered: 0,
            total: 1, 
            isDirectory: isDirectory || false,
            isFetching: false 
          });
          // Copy individual files
          await drive.files.copy({
            fileId: file.id || '',
            requestBody: {
              name: file.name,
              parents: [targetId],
            },
            fields: 'id, parents',
          });
          progressCallback?.({
            transferId,
            fileName: file.name || 'Unnamed File',
            sourcePath: file.id || 'invalid id',
            transfered: 1,
            total: 1, 
            isDirectory: isDirectory || false,
            isFetching: false 
          });
        }
      }

      nextPageToken = res.data.nextPageToken || undefined;
    } while (nextPageToken);
  }

}<|MERGE_RESOLUTION|>--- conflicted
+++ resolved
@@ -9,11 +9,6 @@
 const { Readable } = require('stream');
 import * as http from 'http';
 import { URL } from 'url';
-<<<<<<< HEAD
-import path, { normalize } from 'path';
-import { minimatch } from 'minimatch';
-import { AppConfig, focusMainWindow } from '../main';
-=======
 import { minimatch } from 'minimatch';
 import { promises as fs } from 'fs';
 import path from 'path';
@@ -23,7 +18,7 @@
 import { Item } from '@radix-ui/react-dropdown-menu';
 
 dotenv.config();
->>>>>>> 64aa22a8
+
 
 //https://cloud.google.com/nodejs/docs/reference/google-auth-library/latest
 // const GOOGLE_CLIENT_ID = AppConfig.GOOGLE_CLIENT_ID;
@@ -530,96 +525,6 @@
       console.log('Starting resumeable upload for directory:', fileName, 'Size:', fileSize, 'Parent folder path:', targetPath);
       await this.transferDirectoryToCloud(transferId, fileName, sourcePath, targetPath, progressCallback, abortSignal);
       return;
-
-<<<<<<< HEAD
-      if (mimeType?.includes('application/vnd.google-apps')) {
-        // If it's a Google Docs/Sheets/Slides file, we need to handle it differently
-        console.log('Google Docs/Sheets/Slides file detected, downloading as binary content');
-        try {
-          let file = null;
-          let exportMimeType = '';
-          let fileUrl = '';
-          if (mimeType === 'application/vnd.google-apps.document' ||
-              mimeType === 'application/vnd.google-apps.presentation') {
-            // Export Google Docs as PDF
-            console.log('Exporting Google Docs file as PDF');
-            exportMimeType = 'application/pdf';
-            fileUrl = `https://docs.google.com/document/d/${fileId}/edit`;
-          } else if (mimeType === 'application/vnd.google-apps.spreadsheet') {
-            // Export Google Sheets as PDF
-            console.log('Exporting Google Sheets file as csv');
-            exportMimeType = 'text/csv'; // Use CSV for Sheets
-            fileUrl = `https://docs.google.com/spreadsheets/d/${fileId}/edit`;
-          } else if (mimeType === 'application/vnd.google-apps.drawing' ||
-                     mimeType === 'application/vnd.google-apps.photo') {
-            // Export Google Drawings as PNG
-            console.log('Exporting Google Drawings file as PNG');
-            exportMimeType = 'image/png';
-            fileUrl = `https://docs.google.com/drawings/d/${fileId}/edit`;
-          } else {
-            // For other Google file types, we can export as text
-            console.log('Exporting Google file as text');
-            exportMimeType = 'text/plain';
-            fileUrl = `https://docs.google.com/document/d/${fileId}/edit`;
-          }
-          file = await drive.files.export({
-            fileId: fileId,
-            mimeType: exportMimeType
-          }, { responseType: 'arraybuffer' });
-          if (!file || !file.data) {
-            throw new Error('Failed to export Google file');
-          }
-          console.log('Exported Google file:', file);
-          const data = Buffer.from(file.data as ArrayBuffer);
-          if (!data) {
-            throw new Error('Exported file data is empty');
-          }
-          const fileContent: FileContent = {
-            name: filePath.split('/').pop() || '',
-            content: data,
-            type: exportMimeType, 
-            path: CLOUD_HOME + filePath, // prepend the cloud home path
-            sourceCloudType: CloudType.GoogleDrive,
-            sourceAccountId: this.accountId || null, // Optional cloud type if the file is from a cloud storage
-            url: fileUrl
-          };
-          return fileContent;
-        } catch (err) {
-          console.error('Error exporting Google file:', err);
-          throw new Error('Failed to export Google file');
-        }
-      }
-
-      try {
-        const file = await drive.files.get(
-          {
-            fileId: fileId,
-            alt: 'media',
-          }, 
-          { responseType: 'arraybuffer' }
-        );
-        const data = Buffer.from(file.data as ArrayBuffer)
-
-        if (!data || !mimeType) {
-          throw new Error('File not found or empty');
-        }
-
-        const fileContent: FileContent = {
-          name: filePath.split('/').pop() || '',
-          content: data,
-          type: mimeType, // TODO: get the correct mime type
-          path: CLOUD_HOME + filePath, // prepend the cloud home path
-          sourceCloudType: CloudType.GoogleDrive,
-          sourceAccountId: this.accountId || null, // Optional cloud type if the file is from a cloud storage
-        };
-        return fileContent;
-      } catch (err) {
-        console.error('Error downloading Google file:', err);
-        throw new Error('Failed to download Google file');
-      }
-    } catch (err) {
-      throw err;
-=======
     }
 
 
@@ -638,7 +543,6 @@
     } catch (error) {
       console.error('Resumable upload failed:', error);
       throw error;
->>>>>>> 64aa22a8
     }
   }
 
