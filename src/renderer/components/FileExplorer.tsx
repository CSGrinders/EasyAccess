--- conflicted
+++ resolved
@@ -58,7 +58,6 @@
 import { Progress } from "./ui/progress"
 import {useBoxDrag} from "@/contexts/BoxDragContext";
 import { postFile } from "src/main/cloud/cloudManager"
-<<<<<<< HEAD
 import {
     Dialog,
     DialogContent,
@@ -72,9 +71,7 @@
     DropdownMenuItem,
     DropdownMenuTrigger,
 } from "@/components/ui/dropdown-menu"
-=======
 import { showAreYouSure } from "@/pages/HomePage"
->>>>>>> 7eb8611c
 
 interface FileExplorerProps {
     cloudType?: CloudType
