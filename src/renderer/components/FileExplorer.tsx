"use client"

import React, {useEffect, useState, useRef, useCallback} from "react"
import {
    ChevronLeft,
    ChevronRight,
    Home,
    FolderIcon,
    FileIcon,
    ArrowUp,
    RefreshCw,
    Search,
    EyeOff,
    Eye,
    Copy,
    Trash,
    Move,
    FileText,
    FileImage,
    FileVideo,
    FileAudio,
    FileSpreadsheet,
    Archive,
    Settings,
    Database,
    BookOpen,
    Star,
    Download,
    Image,
    Music,
    Video,
    Lock,
    Zap,
    Cpu,
    Monitor,
    Palette,
    Code,
    Terminal,
    Globe,
    Mail,
    Calendar,
    Layers
} from "lucide-react"
import type {FileContent, FileSystemItem} from "@Types/fileSystem"
import {Input} from "@/components/ui/input"
import {Button} from "@/components/ui/button"
import {cn} from "@/lib/utils"
import {CLOUD_HOME, CloudType} from "@Types/cloudType"

interface FileExplorerProps {
    cloudType?: CloudType
    accountId?: string
    tempPostFile?: (parentPath: string, cloudType?: CloudType, accountId?: string) => void
    tempGetFile?: (filePath: string, cloudType?: CloudType, accountId?: string) => void
    // tempGetFile?: (fileContent: FileContent) => void
}

<<<<<<< HEAD
export function FileExplorer({cloudType, accountId, tempPostFile, tempGetFile}: FileExplorerProps) {
=======

const getFileIcon = (fileName: string, isDirectory: boolean = false) => {
    if (isDirectory) {
        const folderName = fileName.toLowerCase();
        if (folderName.includes('download')) return Download;
        if (folderName.includes('desktop')) return Monitor;
        if (folderName.includes('document')) return BookOpen;
        if (folderName.includes('picture') || folderName.includes('image')) return Image;
        if (folderName.includes('music') || folderName.includes('audio')) return Music;
        if (folderName.includes('video') || folderName.includes('movie')) return Video;
        if (folderName.includes('favorite') || folderName.includes('bookmark')) return Star;
        if (folderName.includes('config') || folderName.includes('setting')) return Settings;
        if (folderName === 'node_modules' || folderName === '.git') return Terminal;
        if (folderName.includes('src') || folderName.includes('source')) return Code;
        if (folderName.includes('bin') || folderName.includes('executable')) return Zap;
        if (folderName.includes('lib') || folderName.includes('library')) return Layers;
        return FolderIcon;
    }

    const ext = fileName.toLowerCase().split('.').pop() || '';

    if (['js', 'ts', 'jsx', 'tsx', 'py', 'java', 'cpp', 'c', 'cs', 'php', 'rb', 'go', 'rs', 'swift', 'kt'].includes(ext)) return Code;
    if (['html', 'htm', 'css', 'scss', 'sass', 'less'].includes(ext)) return Globe;
    if (['jpg', 'jpeg', 'png', 'gif', 'bmp', 'svg', 'webp', 'ico', 'tiff', 'raw'].includes(ext)) return FileImage;
    if (['mp4', 'avi', 'mkv', 'mov', 'wmv', 'flv', 'webm', 'm4v', '3gp'].includes(ext)) return FileVideo;
    if (['mp3', 'wav', 'flac', 'aac', 'ogg', 'wma', 'm4a', 'opus'].includes(ext)) return FileAudio;
    if (['pdf', 'doc', 'docx', 'rtf', 'odt', 'pages'].includes(ext)) return BookOpen;
    if (['txt', 'md', 'markdown', 'readme', 'log', 'json', 'xml', 'yaml', 'yml', 'toml', 'ini', 'cfg'].includes(ext)) return FileText;
    if (['xls', 'xlsx', 'csv', 'ods', 'numbers'].includes(ext)) return FileSpreadsheet;
    if (['zip', 'rar', '7z', 'tar', 'gz', 'bz2', 'xz', 'deb', 'rpm', 'dmg', 'iso'].includes(ext)) return Archive;
    if (['exe', 'msi', 'app', 'deb', 'rpm', 'dmg', 'pkg', 'run', 'bin'].includes(ext)) return Zap;
    if (['db', 'sqlite', 'sql', 'mdb', 'accdb'].includes(ext)) return Database;
    if (['psd', 'ai', 'sketch', 'fig', 'xd', 'indd'].includes(ext)) return Palette;
    if (['dll', 'sys', 'so', 'dylib'].includes(ext)) return Cpu;
    if (['eml', 'msg', 'pst'].includes(ext)) return Mail;
    if (['ics', 'ical'].includes(ext)) return Calendar;
    if (['enc', 'gpg', 'p7s', 'p12', 'pfx', 'key', 'pem', 'crt'].includes(ext)) return Lock;

    return FileIcon;
};

const getIconColor = (fileName: string, isDirectory: boolean = false, isSelected: boolean = false, isDropTarget: boolean = false) => {
    if (isDropTarget) return "text-green-500";
    if (isSelected) return "text-blue-500";

    if (isDirectory) {
        const folderName = fileName.toLowerCase();
        if (folderName.includes('download')) return "text-green-400";
        if (folderName.includes('desktop')) return "text-purple-400";
        if (folderName.includes('document')) return "text-blue-400";
        if (folderName.includes('picture') || folderName.includes('image')) return "text-pink-400";
        if (folderName.includes('music') || folderName.includes('audio')) return "text-orange-400";
        if (folderName.includes('video') || folderName.includes('movie')) return "text-red-400";
        if (folderName.includes('favorite') || folderName.includes('bookmark')) return "text-yellow-400";
        if (folderName === 'node_modules' || folderName === '.git') return "text-gray-500";
        if (folderName.includes('src') || folderName.includes('source')) return "text-emerald-400";
        return "text-blue-400";
    }

    const ext = fileName.toLowerCase().split('.').pop() || '';

    if (['js', 'ts', 'jsx', 'tsx'].includes(ext)) return "text-yellow-400";
    if (['py'].includes(ext)) return "text-green-400";
    if (['java'].includes(ext)) return "text-orange-400";
    if (['cpp', 'c'].includes(ext)) return "text-blue-400";
    if (['cs'].includes(ext)) return "text-purple-400";
    if (['php'].includes(ext)) return "text-indigo-400";
    if (['rb'].includes(ext)) return "text-red-400";
    if (['go'].includes(ext)) return "text-cyan-400";
    if (['rs'].includes(ext)) return "text-orange-500";
    if (['swift'].includes(ext)) return "text-orange-400";
    if (['kt'].includes(ext)) return "text-purple-500";
    if (['html', 'htm'].includes(ext)) return "text-orange-400";
    if (['css', 'scss', 'sass', 'less'].includes(ext)) return "text-blue-400";
    if (['jpg', 'jpeg', 'png', 'gif', 'bmp', 'svg', 'webp', 'ico'].includes(ext)) return "text-pink-400";
    if (['mp4', 'avi', 'mkv', 'mov', 'wmv'].includes(ext)) return "text-red-400";
    if (['mp3', 'wav', 'flac', 'aac'].includes(ext)) return "text-orange-400";
    if (['pdf'].includes(ext)) return "text-red-500";
    if (['doc', 'docx'].includes(ext)) return "text-blue-500";
    if (['xls', 'xlsx'].includes(ext)) return "text-green-500";
    if (['zip', 'rar', '7z', 'tar'].includes(ext)) return "text-yellow-500";
    if (['exe', 'msi', 'app'].includes(ext)) return "text-red-500";

    return "text-gray-400";
};

export function FileExplorer({cloudType, accountId}: FileExplorerProps) {
>>>>>>> c5dfb66f
    const [items, setItems] = useState<FileSystemItem[]>([])
    const [cwd, setCwd] = useState<string>("")
    const [history, setHistory] = useState<string[]>([])
    const [historyIndex, setHistoryIndex] = useState(-1)
    const [searchQuery, setSearchQuery] = useState("")
    const [isLoading, setIsLoading] = useState(true)
    const [currentPath, setCurrentPath] = useState<string[]>([])
    const [showHidden, setShowHidden] = useState(false)
    const [selectedItems, setSelectedItems] = useState<Set<string>>(new Set())
    const [lastSelectedItem, setLastSelectedItem] = useState<string | null>(null)
    const [isSelecting, setIsSelecting] = useState(false)
    const [selectionStart, setSelectionStart] = useState({x: 0, y: 0})
    const [selectionEnd, setSelectionEnd] = useState({x: 0, y: 0})
    const [selectionBox, setSelectionBox] = useState({left: 0, top: 0, width: 0, height: 0})
    const [isAdditiveDrag, setIsAdditiveDrag] = useState(false);
    const [clickedItem, setClickedItem] = useState<FileSystemItem | null>(null);

    const selectionSnapshotRef = useRef<Set<string>>(new Set());

    const [isDragging, setIsDragging] = useState(false)
    const [draggedItem, setDraggedItem] = useState<string | null>(null)
    const [draggedItems, setDraggedItems] = useState<string[]>([])
    const [dragPreviewPos, setDragPreviewPos] = useState({x: 0, y: 0})
    const [dropTarget, setDropTarget] = useState<string | null>(null)

    const containerRef = useRef<HTMLDivElement>(null)
    const itemRefs = useRef<Map<string, HTMLDivElement>>(new Map())
    const dragStartPosRef = useRef({x: 0, y: 0})
    const mouseOffsetRef = useRef({x: 0, y: 0})
    const draggedItemsRef = useRef<string[]>([])

    const dragStateRef = useRef({
        isDragging: false,
        dragStarted: false,
        dropTarget: null as string | null,
        lastDropTarget: null as string | null
    })
    const throttleTimeoutRef = useRef<NodeJS.Timeout | null>(null)


    const filteredItems = searchQuery
        ? items.filter(
            (item) =>
                item.name.toLowerCase().includes(searchQuery.toLowerCase()) && (showHidden || !item.name.startsWith(".")),
        )
        : items.filter((item) => showHidden || !item.name.startsWith("."))

    const sortedItems = [...filteredItems].sort((a, b) => {
        if (a.isDirectory && !b.isDirectory) return -1
        if (!a.isDirectory && b.isDirectory) return 1
        return a.name.localeCompare(b.name)
    })

    useEffect(() => {
        const fetchHome = async () => {
            // cloud home directory
            if (cloudType && accountId) {
                console.log("Fetching home directory from cloud account:", cloudType, accountId);
                console.log("Current directory:", cwd);
                setCwd(CLOUD_HOME)
                setHistory([CLOUD_HOME])
                setHistoryIndex(0)
            } else {
                // local home directory
                const homePath = await window.fsApi.getHome()
                setCwd(homePath)
                setHistory([homePath])
                setHistoryIndex(0)
            }
        }

        fetchHome().then(r => console.log("Directory fetched"))
    }, [])

    useEffect(() => {
        if (!cwd) return

        setIsLoading(true)
        if (cloudType && accountId) {
            // Fetch files from the cloud account
            (window as any).cloudFsApi.readDirectory(cloudType, accountId, cwd)
                .then((files: FileSystemItem[]) => {
                    setItems(files)
                    updatePathSegments(cwd)
                    setIsLoading(false)
                    setSelectedItems(new Set())
                    setLastSelectedItem(null)
                })
                .catch((err: Error) => {
                    console.error(err)
                    setIsLoading(false)
                })
        } else {
            // Fetch files from the local directory
            window.fsApi
                .readDirectory(cwd)
                .then((files) => {
                    setItems(files)
                    updatePathSegments(cwd)
                    setIsLoading(false)
                    setSelectedItems(new Set())
                    setLastSelectedItem(null)
                })
                .catch((err) => {
                    console.error(err)
                    setIsLoading(false)
                })
        }

    }, [cwd])

    const updatePathSegments = (path: string) => {
        // Split path into segments
        const segments = path.split(/[/\\]/).filter(Boolean)
        setCurrentPath(segments)
        console.log("Current path segments:", segments)
    }

    const navigateTo = (path: string) => {
        console.log("Navigating to:", path)
        // Add to history
        const newHistory = history.slice(0, historyIndex + 1)
        newHistory.push(path)
        setHistory(newHistory)
        setHistoryIndex(newHistory.length - 1)
        setCwd(path)
    }

    const navigateBack = () => {
        if (historyIndex > 0) {
            setHistoryIndex(historyIndex - 1)
            setCwd(history[historyIndex - 1])
        }
    }

    const navigateForward = () => {
        if (historyIndex < history.length - 1) {
            setHistoryIndex(historyIndex + 1)
            setCwd(history[historyIndex + 1])
        }
    }

    const goToHome = async () => {
        if (cloudType && accountId) {
            console.log("Navigating to home directory of cloud account:", cloudType, accountId);
            navigateTo(CLOUD_HOME)
        } else {
            console.log("Navigating to local home directory");
            const homePath = window.fsApi.getHome()
            navigateTo(homePath)
        }
    }

    const navigateUp = () => {
        const parentPath = cwd.split("/").slice(0, -1).join("/") || "/"
        navigateTo(parentPath)
    }

    const refreshDirectory = () => {
        if (cwd) {
            setIsLoading(true)
            window.fsApi
                .readDirectory(cwd)
                .then((files) => {
                    setItems(files)
                    setIsLoading(false)
                })
                .catch((err) => {
                    console.error(err)
                    setIsLoading(false)
                })
        }
    }


    const handleItemClick = (e: React.MouseEvent, item: FileSystemItem) => {

        // Double click to navigate into directory
        if (e.detail === 2 && item.isDirectory) {
            navigateTo(item.path)
            return
        }

        if (!item.isDirectory) {
            // If it's a file, set it as the clicked item
            console.log("Clicked on file:", item.name);
            setClickedItem(item)
        }


        // console.log("Fetching file content from cloud account:", cloudType, accountId, item.path);
        // try {
        //     (window as any).cloudFsApi.getFile(cloudType, accountId, item.path)
        //         .then((fileContent: FileContent) => {
        //             console.log("File content:", fileContent);
        //             setFileBuffer(fileContent.content)
        //             setFileName(fileContent.name)
        //             setFileType(fileContent.type)
        //             const blob = new Blob([fileContent.content], { type: fileContent.type });
        //             const url = URL.createObjectURL(blob);
        //             setFileUrl(url);
        //         });
        // } catch (err) {
        //     console.error(err)
        // }
        // console.log("Opening file:", fileUrl)
        // if (!fileUrl) return
        // const newWindow = window.open(fileUrl, "_blank");

        const ctrlOrMeta = e.ctrlKey || e.metaKey;

        if (e.shiftKey && lastSelectedItem) {
            const itemsPathList = sortedItems.map((i) => i.path);
            const currentIndex = itemsPathList.indexOf(item.path);
            const lastIndex = itemsPathList.indexOf(lastSelectedItem);

            if (currentIndex !== -1 && lastIndex !== -1) {
                const start = Math.min(currentIndex, lastIndex);
                const end = Math.max(currentIndex, lastIndex);
                const newSelectedItemsUpdate = ctrlOrMeta ? new Set(selectedItems) : new Set<string>();

                for (let i = start; i <= end; i++) {
                    newSelectedItemsUpdate.add(itemsPathList[i]);
                }

                if (ctrlOrMeta) {
                    const rangeSelection = new Set<string>();
                    for (let i = start; i <= end; i++) {
                        rangeSelection.add(itemsPathList[i]);
                    }
                    setSelectedItems(prev => new Set([...prev, ...rangeSelection]));
                } else {
                    const rangeSelection = new Set<string>();
                    for (let i = start; i <= end; i++) {
                        rangeSelection.add(itemsPathList[i]);
                    }
                    setSelectedItems(rangeSelection);
                }

            }
        } else if (ctrlOrMeta) {
            const newSelectedItemsUpdate = new Set(selectedItems);
            if (newSelectedItemsUpdate.has(item.path)) {
                newSelectedItemsUpdate.delete(item.path);
            } else {
                newSelectedItemsUpdate.add(item.path);
            }
            setSelectedItems(newSelectedItemsUpdate);
            setLastSelectedItem(item.path);
        } else {
            setSelectedItems(new Set([item.path]));
            setLastSelectedItem(item.path);
        }
    }


    const handleMouseDown = (e: React.MouseEvent) => {
        if ((e.target as HTMLElement).closest(".file-item") || e.button !== 0) {
            return;
        }

        const additive = e.ctrlKey || e.metaKey;
        setIsAdditiveDrag(additive);

        if (!additive) {
            setSelectedItems(new Set());
            selectionSnapshotRef.current = new Set();
        } else {
            selectionSnapshotRef.current = new Set(selectedItems);
        }

        const container = containerRef.current;
        if (!container) return;

        const rect = container.getBoundingClientRect();
        const x = Math.max(0, Math.min(rect.width - 1, e.clientX - rect.left));
        const y = Math.max(0, Math.min(rect.height - 1, e.clientY - rect.top));

        setIsSelecting(true);
        setSelectionStart({x, y});
        setSelectionEnd({x, y});
        setSelectionBox({left: x, top: y, width: 0, height: 0});
    }

    const updateSelectedItemsFromBox = useCallback((box: {
        left: number;
        top: number;
        width: number;
        height: number
    }) => {
        if (!isSelecting || !containerRef.current) return;

        const itemsCurrentlyInBox = new Set<string>();
        const containerRect = containerRef.current.getBoundingClientRect();

        itemRefs.current.forEach((element, path) => {
            if (!element) return;

            const itemRect = element.getBoundingClientRect();

            const itemLeft = itemRect.left - containerRect.left;
            const itemTop = itemRect.top - containerRect.top;
            const itemRight = itemLeft + itemRect.width;
            const itemBottom = itemTop + itemRect.height;

            // Check for intersection
            if (itemLeft < box.left + box.width &&
                itemRight > box.left &&
                itemTop < box.top + box.height &&
                itemBottom > box.top) {
                itemsCurrentlyInBox.add(path);
            }
        });

        if (isAdditiveDrag) {
            const combinedSelection = new Set([...selectionSnapshotRef.current, ...itemsCurrentlyInBox]);
            setSelectedItems(combinedSelection);
        } else {
            setSelectedItems(itemsCurrentlyInBox);
        }
    }, [isSelecting, isAdditiveDrag]);

    const handleMouseMove = useCallback((e: React.MouseEvent | MouseEvent) => {
        if (!isSelecting || !containerRef.current) return;

        const rect = containerRef.current.getBoundingClientRect();
        const currentX = Math.max(0, Math.min(rect.width - 1, e.clientX - rect.left));
        const currentY = Math.max(0, Math.min(rect.height - 1, e.clientY - rect.top));

        setSelectionEnd({x: currentX, y: currentY});

        const newSelectionBox = {
            left: Math.min(selectionStart.x, currentX),
            top: Math.min(selectionStart.y, currentY),
            width: Math.abs(currentX - selectionStart.x),
            height: Math.abs(currentY - selectionStart.y),
        };
        setSelectionBox(newSelectionBox);

        const scrollThreshold = 50;
        const scrollAmount = 5;
        if (e.clientY < rect.top + scrollThreshold) {
            containerRef.current.scrollTop -= scrollAmount;
        } else if (e.clientY > rect.bottom - scrollThreshold) {
            containerRef.current.scrollTop += scrollAmount;
        }


        updateSelectedItemsFromBox(newSelectionBox);
    }, [isSelecting, updateSelectedItemsFromBox, selectionStart.x, selectionStart.y]);


    const handleMouseUp = () => {
        if (isSelecting) {
            setIsSelecting(false);
        }
    }

    const handleItemMouseDown = (e: React.MouseEvent, item: FileSystemItem) => {
        if (e.button !== 0) return

        dragStateRef.current = {
            isDragging: false,
            dragStarted: false,
            dropTarget: null,
            lastDropTarget: null
        }

        dragStartPosRef.current = {x: e.clientX, y: e.clientY}

        const itemElement = itemRefs.current.get(item.path)
        if (itemElement) {
            const rect = itemElement.getBoundingClientRect()
            mouseOffsetRef.current = {
                x: e.clientX - rect.left,
                y: e.clientY - rect.top,
            }
        }

        setDraggedItem(item.path)

        let itemsToDrag: string[]
        if (selectedItems.has(item.path)) {
            itemsToDrag = Array.from(selectedItems)
        } else {
            itemsToDrag = [item.path]
            setSelectedItems(new Set([item.path]))
            setLastSelectedItem(item.path)
        }

        setDraggedItems(itemsToDrag)
        draggedItemsRef.current = itemsToDrag

        document.addEventListener("mousemove", handleItemMouseMove)
        document.addEventListener("mouseup", handleItemMouseUp)
    }

    const updateDropTarget = useCallback((newDropTarget: string | null) => {
        if (dragStateRef.current.lastDropTarget !== newDropTarget) {
            dragStateRef.current.lastDropTarget = newDropTarget
            dragStateRef.current.dropTarget = newDropTarget
            setDropTarget(newDropTarget)
        }
    }, [])

    const handleItemMouseMove = (e: MouseEvent) => {
        if (!dragStateRef.current.dragStarted) {
            const dx = e.clientX - dragStartPosRef.current.x
            const dy = e.clientY - dragStartPosRef.current.y
            const distance = Math.sqrt(dx * dx + dy * dy)

            if (distance > 5) {
                dragStateRef.current.dragStarted = true
                dragStateRef.current.isDragging = true
                setIsDragging(true)
            } else {
                return
            }
        }

        setDragPreviewPos({
            x: e.clientX - mouseOffsetRef.current.x,
            y: e.clientY - mouseOffsetRef.current.y,
        })

        if (throttleTimeoutRef.current) {
            clearTimeout(throttleTimeoutRef.current)
        }

        throttleTimeoutRef.current = setTimeout(() => {
            if (!containerRef.current || !dragStateRef.current.isDragging) return

            const containerRect = containerRef.current.getBoundingClientRect()
            const relativeX = e.clientX - containerRect.left
            const relativeY = e.clientY - containerRect.top + containerRef.current.scrollTop

            let newDropTarget: string | null = null

            for (const item of sortedItems) {
                if (draggedItemsRef.current.includes(item.path)) continue

                const itemElement = itemRefs.current.get(item.path)
                if (!itemElement) continue

                const itemRect = itemElement.getBoundingClientRect()
                const itemLeft = itemRect.left - containerRect.left
                const itemTop = itemRect.top - containerRect.top + containerRef.current.scrollTop
                const itemRight = itemLeft + itemRect.width
                const itemBottom = itemTop + itemRect.height

                if (relativeX >= itemLeft && relativeX <= itemRight &&
                    relativeY >= itemTop && relativeY <= itemBottom) {
                    newDropTarget = item.path
                    break
                }
            }


            updateDropTarget(newDropTarget)

            const scrollThreshold = 60
            const scrollAmount = 10

            if (e.clientY < containerRect.top + scrollThreshold) {
                containerRef.current.scrollTop -= scrollAmount
            } else if (e.clientY > containerRect.bottom - scrollThreshold) {
                containerRef.current.scrollTop += scrollAmount
            }
        }, 16)
    }


    const handleItemMouseUp = () => {
        document.removeEventListener("mousemove", handleItemMouseMove)
        document.removeEventListener("mouseup", handleItemMouseUp)

        if (throttleTimeoutRef.current) {
            clearTimeout(throttleTimeoutRef.current)
            throttleTimeoutRef.current = null
        }

        console.log("handleItemMouseUp")
        console.log("dragStarted:", dragStateRef.current.dragStarted)
        console.log("isDragging:", dragStateRef.current.isDragging)
        console.log("dropTarget:", dragStateRef.current.dropTarget)

        // Check if this was actually a drag that should trigger a move
        if (dragStateRef.current.dragStarted &&
            dragStateRef.current.isDragging &&
            dragStateRef.current.dropTarget) {

            const itemsToMove = draggedItemsRef.current

            console.log(`Moving ${itemsToMove.length} items to ${dragStateRef.current.dropTarget}`)
            console.log("Items to move:", itemsToMove)

            const targetItem = sortedItems.find((item) => item.path === dragStateRef.current.dropTarget)
            if (targetItem && targetItem.isDirectory) {
                console.log(`Target directory detected: ${targetItem.name}`)
                // implement the actual move
            } else if (targetItem && !targetItem.isDirectory) {
                console.log(`Target file detected: ${targetItem.name}`)
                // implement the actual creating of folder and move both files?
            }
        } else {
            console.log("Cancelled drag??")
        }

        // Reset all drag states
        setIsDragging(false)
        setDraggedItem(null)
        setDraggedItems([])
        setDropTarget(null)
        dragStateRef.current = {
            isDragging: false,
            dragStarted: false,
            dropTarget: null,
            lastDropTarget: null
        }
    }


    useEffect(() => {
        const globalMouseMove = (e: MouseEvent) => {
            if (isSelecting && containerRef.current) {
                const event = e as unknown as React.MouseEvent;
                handleMouseMove(event);
            }
        };

        const globalMouseUp = () => {
            if (isSelecting) {
                handleMouseUp();
            }
        };

        if (isSelecting) {
            document.addEventListener('mousemove', globalMouseMove);
            document.addEventListener('mouseup', globalMouseUp);
        }

        return () => {
            document.removeEventListener('mousemove', globalMouseMove);
            document.removeEventListener('mouseup', globalMouseUp);
        };
    }, [isSelecting, handleMouseMove, handleMouseUp]);

    const handleSelectionEnd = () => {
        setIsSelecting(false)

        document.removeEventListener("mousemove", handleMouseMove)
        document.removeEventListener("mouseup", handleSelectionEnd)
    }

    useEffect(() => {
        return () => {
            document.removeEventListener("mousemove", handleItemMouseMove)
            document.removeEventListener("mouseup", handleItemMouseUp)
            document.removeEventListener("mousemove", handleMouseMove)
            document.removeEventListener("mouseup", handleSelectionEnd)
            if (throttleTimeoutRef.current) {
                clearTimeout(throttleTimeoutRef.current)
            }
        }
    }, [])

    useEffect(() => {
        const handleKeyDown = (e: KeyboardEvent) => {
            // Ctrl+A or Cmd+A:
            if ((e.ctrlKey || e.metaKey) && e.key === "a") {
                e.preventDefault()
                const allItems = new Set(sortedItems.map((item) => item.path))
                setSelectedItems(allItems)
            }

            if (e.key === "Escape") {
                setSelectedItems(new Set())
                setLastSelectedItem(null)
                if (isDragging) {
                    setIsDragging(false)
                    setDraggedItem(null)
                    setDraggedItems([])
                    setDropTarget(null)
                }
                if (isSelecting) {
                    setIsSelecting(false)
                }
            }

            // Delete
            if (e.key === "Delete" && selectedItems.size > 0) {
                console.log("Delete selected items:", Array.from(selectedItems))

            }
        }

        window.addEventListener("keydown", handleKeyDown)
        return () => window.removeEventListener("keydown", handleKeyDown)
    }, [selectedItems, isDragging, isSelecting, sortedItems])


    const selectedCount = selectedItems.size

    return (
        <div className="flex h-full w-full flex-col text-white rounded-lg overflow-hidden select-none">
            <div className="pl-4 pt-4 bg-white dark:bg-slate-800">
                <div className="flex items-center space-x-1 text-sm text-gray-400">
                    {currentPath.map((segment, index) => (
                        <React.Fragment key={index}>
                            {index !== 0 && <ChevronRight className="h-3 w-3 mx-1 text-gray-500"/>}
                            <span
                                className="text-blue-400 cursor-pointer hover:underline"
                                onClick={() => {
                                    const path = "/" + currentPath.slice(0, index + 1).join("/")
                                    navigateTo(path)
                                }}
                            >
                {segment}
              </span>
                        </React.Fragment>
                    ))}
                </div>
            </div>

<<<<<<< HEAD
            <Button onClick={() => {

                if (!tempGetFile || !clickedItem) {
                    console.error("tempGetFile is not defined Or clickedItem is null");
                    return;
                }

                console.log("Fetching file content:", cloudType, accountId, clickedItem.path);

                if (cloudType && accountId) {
                    tempGetFile(clickedItem.path, cloudType, accountId);
                } else {
                    // For local file system, just pass the current directory
                    tempGetFile(clickedItem.path);
                } 

                // (window as any).cloudFsApi.getFile(cloudType, accountId, clickedItem.path)
                //     .then((fileContent: FileContent) => {
                //         console.log("File content:", fileContent);
                //         if (tempGetFile) {
                //             tempGetFile(fileContent)
                //         }
                //     })
                //     .catch((err: Error) => {
                //         console.error(err)
                //     })
            }}>
                    testing purpose get
            </Button>
            
            <Button
                onClick={() => {
                    if (!tempPostFile) {
                        console.error("tempPostFile is not defined");
                        return;
                    }

                    if (cloudType && accountId) {
                        tempPostFile(cwd, cloudType, accountId);
                    } else {
                        // For local file system, just pass the current
                        // directory as the parent path
                        if (cwd) {
                            tempPostFile(cwd);
                        } else {
                            // Handle the case where cwd is not defined
                            console.error("cwd is not defined");
                        }
                    }
                }}
            >
                testing purpose post
            </Button>


            {/* Navigation and search */}
=======
            {/* Toolbar */}
>>>>>>> c5dfb66f
            <div className="flex items-center gap-1 p-4 bg-white dark:bg-slate-800">
                <Button
                    onClick={goToHome}
                    className="p-2 rounded-md hover:bg-slate-100 text-slate-800 dark:text-slate-200 dark:hover:bg-slate-700"
                >
                    <Home className="h-5 w-5"/>
                </Button>

                <Button
                    onClick={navigateUp}
                    className="p-2 rounded-md hover:bg-slate-100 text-slate-800 dark:text-slate-200 dark:hover:bg-slate-700"
                >
                    <ArrowUp className="h-5 w-5"/>
                </Button>

                <Button
                    onClick={navigateBack}
                    disabled={historyIndex <= 0}
                    className="p-2 rounded-md hover:bg-slate-100 dark:hover:bg-slate-700 text-slate-800 dark:text-slate-200 disabled:opacity-50 disabled:cursor-not-allowed"
                >
                    <ChevronLeft className="h-5 w-5"/>
                </Button>

                <Button
                    onClick={navigateForward}
                    disabled={historyIndex >= history.length - 1}
                    className="p-2 rounded-md hover:bg-slate-100 dark:hover:bg-slate-700 text-slate-800 dark:text-slate-200 disabled:opacity-50 disabled:cursor-not-allowed"
                >
                    <ChevronRight className="h-5 w-5"/>
                </Button>

                <Button
                    onClick={refreshDirectory}
                    className={`p-2 rounded-md hover:bg-slate-100 dark:hover:bg-slate-700 text-slate-800 dark:text-slate-200 ${isLoading ? "animate-spin" : ""}`}
                >
                    <RefreshCw className="h-5 w-5"/>
                </Button>

                <Button
                    onClick={() => setShowHidden(!showHidden)}
                    className="p-2 rounded-md hover:bg-slate-100 dark:hover:bg-slate-700 text-slate-800 dark:text-slate-200"
                    title={showHidden ? "Hide hidden files" : "Show hidden files"}
                >
                    {showHidden ? <EyeOff className="h-5 w-5"/> : <Eye className="h-5 w-5"/>}
                </Button>

                <div className="relative ml-auto flex-1 max-w-md">
                    <Search className="absolute left-3 top-1/2 transform -translate-y-1/2 h-4 w-4 text-gray-500"/>
                    <Input
                        type="text"
                        placeholder="Search files..."
                        value={searchQuery}
                        onChange={(e) => setSearchQuery(e.target.value)}
                        className="pl-9 text-slate-800 dark:text-slate-200 h-10 placeholder:text-gray-500 focus-visible:ring-blue-500 focus-visible:ring-offset-0 focus-visible:border-blue-500"
                    />
                </div>
            </div>
            {selectedCount > 0 && (
                <div
                    className="flex items-center gap-2 px-4 py-2 bg-blue-50 dark:bg-blue-900/20 border-y border-blue-100 dark:border-blue-800">
          <span className="text-sm text-blue-600 dark:text-blue-400 font-medium">
            {selectedCount} {selectedCount === 1 ? "item" : "items"} selected
          </span>
                    <div className="ml-auto flex gap-2">
                        <Button
                            variant="outline"
                            size="sm"
                            className="flex items-center gap-1 text-xs"
                            onClick={() => console.log("Copy selected items:", Array.from(selectedItems))}
                        >
                            <Copy className="h-3.5 w-3.5"/>
                            Copy
                        </Button>
                        <Button
                            variant="outline"
                            size="sm"
                            className="flex items-center gap-1 text-xs"
                            onClick={() => console.log("Move selected items:", Array.from(selectedItems))}
                        >
                            <Move className="h-3.5 w-3.5"/>
                            Move
                        </Button>
                        <Button
                            variant="outline"
                            size="sm"
                            className="flex items-center gap-1 text-xs text-red-500 hover:text-red-600 hover:bg-red-50 dark:hover:bg-red-900/20"
                            onClick={() => console.log("Delete selected items:", Array.from(selectedItems))}
                        >
                            <Trash className="h-3.5 w-3.5"/>
                            Delete
                        </Button>
                    </div>
                </div>
            )}

            <div
                ref={containerRef}
                className="relative flex-1 bg-white dark:bg-slate-900 pt-2 px-4 pb-4 overflow-y-auto"
                onMouseDown={handleMouseDown}
            >
                {isSelecting && (
                    <div
                        className="absolute border-2 border-blue-500 bg-blue-500/20 z-10 pointer-events-none rounded-sm"
                        style={{
                            left: `${selectionBox.left}px`,
                            top: `${selectionBox.top}px`,
                            width: `${selectionBox.width}px`,
                            height: `${selectionBox.height}px`,
                        }}
                    />
                )}

                {isDragging && (
                    <div
                        className="fixed pointer-events-none z-50 bg-blue-500 text-white px-3 py-1.5 rounded-md shadow-lg opacity-90"
                        style={{
                            left: `${dragPreviewPos.x}px`,
                            top: `${dragPreviewPos.y}px`,
                            transform: "translate3d(0,0,0)",
                        }}
                    >
            <span className="text-sm font-medium">
              {draggedItems.length} {draggedItems.length === 1 ? "item" : "items"}
            </span>
                    </div>
                )}

                {isLoading ? (
                    <div className="flex justify-center items-center h-full">
                        <RefreshCw className="h-8 w-8 text-blue-400 animate-spin"/>
                    </div>
                ) : sortedItems.length > 0 ? (
                    <div className="grid grid-cols-[repeat(auto-fill,minmax(120px,1fr))] gap-4">
                        {sortedItems.map((item) => {
                            const IconComponent = getFileIcon(item.name, item.isDirectory);
                            const iconColor = getIconColor(item.name, item.isDirectory, selectedItems.has(item.path), dropTarget === item.path);

                            return (
                                <div
                                    key={item.path}
                                    ref={(el) => {
                                        if (el) itemRefs.current.set(item.path, el)
                                        else itemRefs.current.delete(item.path)
                                    }}
                                    onClick={(e) => handleItemClick(e, item)}
                                    onMouseDown={(e) => handleItemMouseDown(e, item)}
                                    className={cn(
                                        "file-item flex flex-col items-center justify-center p-3 rounded-md cursor-pointer transition-all",
                                        selectedItems.has(item.path)
                                            ? "bg-blue-100 dark:bg-blue-900/30 border border-blue-300 dark:border-blue-700"
                                            : "hover:bg-slate-100  dark:hover:bg-slate-700 border border-transparent",
                                        dropTarget === item.path && "ring-2 ring-green-500 bg-green-100 dark:bg-green-900/30 drop-target",
                                        draggedItems.includes(item.path) && isDragging && "opacity-50",
                                    )}
                                >
                                    <div className="w-16 h-16 flex items-center justify-center mb-2">
                                        <IconComponent
                                            className={cn("h-14 w-14", iconColor)}
                                        />
                                    </div>
                                    <span
                                        className={cn(
                                            "block w-full px-1 text-sm leading-tight text-center",
                                            "break-all line-clamp-2 min-h-[2.5rem]",
                                            selectedItems.has(item.path)
                                                ? "text-blue-700 dark:text-blue-300 font-medium"
                                                : "text-slate-800 dark:text-slate-200",
                                            dropTarget === item.path && "text-green-700 dark:text-green-300",
                                        )}
                                        title={item.name}
                                    >{item.name}</span>
                                </div>
                            )
                        })}
                    </div>
                ) : (
                    <div
                        className="flex flex-col items-center justify-center h-full text-slate-800 dark:text-slate-200">
                        <FolderIcon className="w-16 h-16 mb-4 opacity-30"/>
                        <p>This folder is empty</p>
                    </div>
                )}
            </div>
        </div>
    )
}<|MERGE_RESOLUTION|>--- conflicted
+++ resolved
@@ -55,9 +55,6 @@
     // tempGetFile?: (fileContent: FileContent) => void
 }
 
-<<<<<<< HEAD
-export function FileExplorer({cloudType, accountId, tempPostFile, tempGetFile}: FileExplorerProps) {
-=======
 
 const getFileIcon = (fileName: string, isDirectory: boolean = false) => {
     if (isDirectory) {
@@ -144,8 +141,7 @@
     return "text-gray-400";
 };
 
-export function FileExplorer({cloudType, accountId}: FileExplorerProps) {
->>>>>>> c5dfb66f
+export function FileExplorer({cloudType, accountId, tempPostFile, tempGetFile}: FileExplorerProps) {
     const [items, setItems] = useState<FileSystemItem[]>([])
     const [cwd, setCwd] = useState<string>("")
     const [history, setHistory] = useState<string[]>([])
@@ -770,9 +766,8 @@
                 </div>
             </div>
 
-<<<<<<< HEAD
+
             <Button onClick={() => {
-
                 if (!tempGetFile || !clickedItem) {
                     console.error("tempGetFile is not defined Or clickedItem is null");
                     return;
@@ -797,11 +792,11 @@
                 //     .catch((err: Error) => {
                 //         console.error(err)
                 //     })
-            }}>
+                }}>
                     testing purpose get
-            </Button>
-            
-            <Button
+                </Button>
+
+                <Button
                 onClick={() => {
                     if (!tempPostFile) {
                         console.error("tempPostFile is not defined");
@@ -821,15 +816,11 @@
                         }
                     }
                 }}
-            >
+                >
                 testing purpose post
-            </Button>
-
-
-            {/* Navigation and search */}
-=======
+                </Button>
+
             {/* Toolbar */}
->>>>>>> c5dfb66f
             <div className="flex items-center gap-1 p-4 bg-white dark:bg-slate-800">
                 <Button
                     onClick={goToHome}
