import React from "react";
import {Button} from "@Components/ui/button";

interface NavItemProps {
    icon: React.ReactNode
    label: string
    active?: boolean
<<<<<<< HEAD
    onClick?: () => void; // Add onClick prop
}

export function NavItem({ icon, label, active = false, onClick }: NavItemProps) {
=======
    onClick?: () => void;
}

export function NavItem({icon, label, active = false, onClick}: NavItemProps) {
>>>>>>> 2a66f30c
    return (
        <div className="relative group" onClick={onClick}>
            <div
                onClick={onClick}
                className={`
          flex flex-col items-center justify-center p-3 rounded-xl transition-all duration-200
          ${
                    active
                        ? "bg-gradient-to-br from-blue-50 to-indigo-50 dark:from-blue-900/20 dark:to-indigo-900/20 text-blue-600 dark:text-blue-400 shadow-sm"
                        : "text-slate-600 dark:text-slate-400 hover:bg-slate-100 dark:hover:bg-slate-700"
                }
        `}
            >
                {icon}
                <span className="text-xs mt-1 font-medium">{label}</span>
            </div>

            {active && (
                <div className="absolute left-0 top-1/2 transform -translate-y-1/2 w-1 h-8 bg-blue-500 rounded-r-full"/>
            )}
        </div>
    )
}<|MERGE_RESOLUTION|>--- conflicted
+++ resolved
@@ -5,17 +5,10 @@
     icon: React.ReactNode
     label: string
     active?: boolean
-<<<<<<< HEAD
-    onClick?: () => void; // Add onClick prop
-}
-
-export function NavItem({ icon, label, active = false, onClick }: NavItemProps) {
-=======
     onClick?: () => void;
 }
 
 export function NavItem({icon, label, active = false, onClick}: NavItemProps) {
->>>>>>> 2a66f30c
     return (
         <div className="relative group" onClick={onClick}>
             <div
