--- conflicted
+++ resolved
@@ -219,39 +219,6 @@
             positionRef.current = { x: newX, y: newY };
 
             updateBox();
-<<<<<<< HEAD
-        } else if (isResizing && resizeDirection) {
-            const dx = e.clientX - resizeStart.x;
-            const dy = e.clientY - resizeStart.y;
-
-
-            let newWidth = resizeStartSize.width;
-            let newHeight = resizeStartSize.height;
-            let newX = resizeStartPosition.x;
-            let newY = resizeStartPosition.y;
-
-
-            if (resizeDirection.includes("e")) {
-                newWidth = Math.max(400, resizeStartSize.width + dx);
-            }
-            if (resizeDirection.includes("s")) {
-                newHeight = Math.max(360, resizeStartSize.height + dy);
-            }
-            if (resizeDirection.includes("w")) {
-                newWidth = Math.max(400, resizeStartSize.width - dx);
-                if (dx < 0)
-                    newX = resizeStartPosition.x + dx;
-            }
-            if (resizeDirection.includes("n")) {
-                newHeight = Math.max(360, resizeStartSize.height - dy);
-                if (dy < 0)
-                    newY = resizeStartPosition.y + dy;
-            }
-
-            sizeRef.current = {width: newWidth, height: newHeight};
-            positionRef.current = { x: newX, y: newY };
-
-=======
        } else if (isResizing && resizeDirection) {
            const dx = e.clientX - resizeStart.x;
            const dy = e.clientY - resizeStart.y;
@@ -305,9 +272,7 @@
           
            sizeRef.current = {width: newWidth, height: newHeight};
            positionRef.current = { x: newX, y: newY };
-          
->>>>>>> a7e009d9
-            updateBox();
+           updateBox();
         }
     };
 
