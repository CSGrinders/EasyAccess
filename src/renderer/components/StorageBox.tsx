<<<<<<< HEAD
import React, {memo, useMemo, useCallback} from "react"
=======
import React, {memo, useImperativeHandle} from "react"
>>>>>>> df42ccdb
import {useState, useEffect, useRef} from "react"
import {X, Maximize2, Minimize2, ChevronDown, Folder, Box} from "lucide-react"
import {cn} from "@/lib/utils"
import {
    DropdownMenu,
    DropdownMenuContent,
    DropdownMenuItem,
    DropdownMenuTrigger,
    DropdownMenuLabel,
} from "@/components/ui/dropdown-menu"
import {StorageBoxProps, WINDOW_SIZES} from "@Types/box";
import {FileExplorer} from "@Components/FileExplorer";
import {TargetLocation, useBoxDrag} from "@/contexts/BoxDragContext";




export const StorageBox = memo(
    React.forwardRef(StorageBoxInner),
    areEqual
);
function areEqual(prev: StorageBoxProps, next: StorageBoxProps) {
    if (prev.box.id !== next.box.id || 
        prev.isMaximized !== next.isMaximized ||
        prev.box.zIndex !== next.box.zIndex) {
        return false;
    }
    
    if (!prev.isMaximized && !next.isMaximized) {
        return (
            prev.box.position === next.box.position &&
            prev.box.size === next.box.size &&
            prev.viewportSize.width === next.viewportSize.width &&
            prev.viewportSize.height === next.viewportSize.height &&
            prev.canvasZoom === next.canvasZoom
        );
    }
    
    const panMode = 1;
    const panXDiff = Math.abs(prev.canvasPan.x - next.canvasPan.x);
    const panYDiff = Math.abs(prev.canvasPan.y - next.canvasPan.y);
    
    return (
        prev.box.position === next.box.position &&
        prev.box.size === next.box.size &&
        prev.viewportSize.width === next.viewportSize.width &&
        prev.viewportSize.height === next.viewportSize.height &&
        prev.canvasZoom === next.canvasZoom &&
        panXDiff < panMode &&
        panYDiff < panMode
    );
}

const MIN_BOX_WIDTH = 400;
const MIN_BOX_HEIGHT = 360;


function StorageBoxInner({
                             box,
                             onClose,
                             onFocus,
                             viewportSize,
                             canvasZoom,
                             canvasPan,
                             isMaximized,
                             setIsMaximized,
                             tempPostFile,
                             tempGetFile,
                             onBoxTransfer
                         }: StorageBoxProps, 
                         ref: React.Ref<{
                            callDoRefresh: () => void; 
                                }>
                        ) {
    const {id, title, type, icon} = box;
    const BoxDrag = useBoxDrag();

    const positionRef = useRef(box.position);
    const sizeRef = useRef(box.size);
    const prevStateRef = useRef({position: box.position, size: box.size});

    const [isDragging, setIsDragging] = useState(false);
    const [dragStart, setDragStart] = useState({x: 0, y: 0});
    const [isResizing, setIsResizing] = useState(false);
    const [resizeDirection, setResizeDirection] = useState<string | null>(null);
    const [resizeStart, setResizeStart] = useState({x: 0, y: 0});
    const [resizeStartSize, setResizeStartSize] = useState(box.size);
    const [resizeStartPosition, setResizeStartPosition] = useState(box.position);


    const [isDropdownOpen, setIsDropdownOpen] = useState(false);
    const boxRef = useRef<HTMLDivElement>(null);
    const lastUpdateTimeRef = useRef<number>(0);

    const [isDropZoneActive, setIsDropZoneActive] = useState(false);
    const [currentPath, setCurrentPath] = useState("/");

    const [refreshToggle, setRefreshToggle] = useState(false);
    const [isWindowResizing, setIsWindowResizing] = useState(false);
    const windowResizeTimeoutRef = useRef<NodeJS.Timeout | null>(null);

<<<<<<< HEAD
    const handleCurrentPathChange = useCallback((newPath: string) => {
=======
    const doRefresh = () => {
        console.log("Function called from parent for box", box.id);
          setRefreshToggle(!refreshToggle); // Toggle to trigger a refresh in the FileExplorer
        // You can add any custom behavior here
      }

    useImperativeHandle(ref, () => ({
        callDoRefresh: doRefresh,
      }));

    const handleCurrentPathChange = (newPath: string) => {
>>>>>>> df42ccdb
        setCurrentPath(newPath);
    }, []);

    const getMaximizedState = useMemo(() => {
        if (viewportSize.width > 0 && viewportSize.height > 0 && canvasZoom > 0) {
            const maximizedWidth = viewportSize.width / canvasZoom;
            const maximizedHeight = viewportSize.height / canvasZoom;

            const newX = -canvasPan.x - (maximizedWidth / 2);
            const newY = -canvasPan.y - (maximizedHeight / 2);

            return {
                size: { width: maximizedWidth, height: maximizedHeight },
                position: { x: newX, y: newY }
            };
        }
        return null;
    }, [viewportSize.width, viewportSize.height, canvasZoom, canvasPan.x, canvasPan.y]);

    // update box style based on position and size refs
    const updateBox = useCallback((useTransition: boolean = false) => {
        if (boxRef.current) {
            const element = boxRef.current;
            const transform = `translate3d(${positionRef.current.x}px, ${positionRef.current.y}px, 0)`;
            const width = `${sizeRef.current.width}px`;
            const height = `${sizeRef.current.height}px`;
            
    
            if (useTransition && isMaximized) {
                element.style.transition = 'width 0.2s ease-out, height 0.2s ease-out, transform 0.2s ease-out';
            } else {
                element.style.transition = '';
            }
            
            if (element.style.transform !== transform) {
                element.style.transform = transform;
            }
            if (element.style.width !== width) {
                element.style.width = width;
            }
            if (element.style.height !== height) {
                element.style.height = height;
            }
        }
    }, [isMaximized]);

    // Handle drag box to box drag detection
    useEffect(() => {
        const handleDragOver = (e: MouseEvent) => {
            if (!boxRef.current || !BoxDrag.isDragging) return;
            console.log("handleDragOver");

            const rect = boxRef.current.getBoundingClientRect();
            const isOverBox = e.clientX >= rect.left &&
                e.clientX <= rect.right &&
                e.clientY >= rect.top &&
                e.clientY <= rect.bottom;

            // const isValidTarget = BoxDrag.isValidDropTarget(id);
            // Check if the target is a valid drop target (the box is not the source box)
            const isValidTarget = BoxDrag.isDragging && BoxDrag.sourceBoxId != id;

            setIsDropZoneActive(isOverBox && isValidTarget);

            // TODO maybe not update if not over box is not changed?
            // set the target location (box id, folder path within the box)
            BoxDrag.setTarget({
                boxId: id,
                targetPath: currentPath, // Assuming currentPath is the folder path within the box
                // No specific target ID for box-to-box transfer
            }); 
        };

        const handleDrop = async (e: MouseEvent) => {
            console.log("handleDrop");
            document.removeEventListener('mousemove', handleDragOver);
            document.removeEventListener('mouseup', handleDrop);
            if (!BoxDrag.isDragging) {
                return;
            }

            // Check if the drop happened within this box
            if (boxRef.current) {
                const rect = boxRef.current.getBoundingClientRect();
                const isDroppedOnBox = e.clientX >= rect.left &&
                    e.clientX <= rect.right &&
                    e.clientY >= rect.top &&
                    e.clientY <= rect.bottom;

                if (isDroppedOnBox) {
                    if (isDropZoneActive) {
                        console.log("Box drop detected on box:", id);
                        console.log("BoxDrag Context:", BoxDrag);

                        await tempPostFile?.(currentPath, box.cloudType, box.accountId);
                        setRefreshToggle(!refreshToggle); // Trigger a refresh in the FileExplorer

                        // Call the box transfer handler in HomePage
                        // if (onBoxTransfer) {
                            // onBoxTransfer(BoxDrag.dragItems, id, currentPath); TODO
                        // }
                    }
                    // BoxDrag.endBoxDrag();
                    BoxDrag.setDragItems([], null);
                    BoxDrag.setIsDragging(false);
                    setIsDropZoneActive(false);
                }
            }
        };

        if (BoxDrag.isDragging) {
            document.addEventListener('mousemove', handleDragOver);
            document.addEventListener('mouseup', handleDrop);
        }
    }, [BoxDrag.isDragging, id, box.cloudType, box.accountId, isDropZoneActive]);

    // Handle window resize events with smooth transitions
    useEffect(() => {
        if (!isMaximized) return;

        const handleWindowResize = () => {
            setIsWindowResizing(true);
            
            // Clear existing timeout
            if (windowResizeTimeoutRef.current) {
                clearTimeout(windowResizeTimeoutRef.current);
            }
            
            // Set timeout to detect end of resize
            windowResizeTimeoutRef.current = setTimeout(() => {
                setIsWindowResizing(false);
            }, 150);
        };

        window.addEventListener('resize', handleWindowResize);
        
        return () => {
            window.removeEventListener('resize', handleWindowResize);
            if (windowResizeTimeoutRef.current) {
                clearTimeout(windowResizeTimeoutRef.current);
            }
        };
    }, [isMaximized]);

    // Update maximized box when canvas changes 
    useEffect(() => {
        if (!isMaximized) return;
        
        let animationFrameId: number | null = null;
        
        const updateMaximizedBox = () => {
            const now = performance.now();
            const throttleDelay = isWindowResizing ? 50 : 16; // Slower updates during window resize
            
            if (now - lastUpdateTimeRef.current < throttleDelay) {
                return;
            }
            
            lastUpdateTimeRef.current = now;
            
            const maximizedState = getMaximizedState;
            if (maximizedState) {
                const prevSize = { ...sizeRef.current };
                const prevPosition = { ...positionRef.current };
                
                sizeRef.current = maximizedState.size;
                positionRef.current = maximizedState.position;
                
                // Use transition for window resize events
                const sizeChanged = prevSize.width !== maximizedState.size.width || 
                                  prevSize.height !== maximizedState.size.height;
                const positionChanged = prevPosition.x !== maximizedState.position.x || 
                                      prevPosition.y !== maximizedState.position.y;
                
                updateBox(isWindowResizing && (sizeChanged || positionChanged));
            }
        };
        
        animationFrameId = requestAnimationFrame(updateMaximizedBox);
        
        return () => {
            if (animationFrameId) {
                cancelAnimationFrame(animationFrameId);
            }
        };
    }, [isMaximized, viewportSize, canvasPan, canvasZoom, updateBox, isWindowResizing, getMaximizedState]);

    useEffect(() => {
        console.log("Rendering StorageBox for:", title);
    }, []);


    const handleHeaderMouseDown = (e: React.MouseEvent) => {
        e.stopPropagation();
        if (isDropdownOpen || isResizing) return;

        onFocus(id);

        if (isMaximized) {
            positionRef.current = prevStateRef.current.position;
            sizeRef.current = prevStateRef.current.size;
            setIsMaximized(false);
            updateBox();
            return;
        }

        setIsDragging(true);

        setDragStart({
            x: e.clientX - positionRef.current.x,
            y: e.clientY - positionRef.current.y
        });
    };


    const handleWindowClick = useCallback((e: React.MouseEvent) => {
        e.stopPropagation();
        onFocus(id);
    }, [onFocus, id]);


    const handleMouseUp = useCallback(() => {
        setIsDragging(false);
        setIsResizing(false);
        setResizeDirection(null);
    }, []);    const handleMouseMove = useCallback((e: React.MouseEvent) => {
        if (isDropdownOpen) return;

        if (isDragging) {
            const newX = e.clientX - dragStart.x;
            const newY = e.clientY - dragStart.y;

            positionRef.current = { x: newX, y: newY };

            updateBox();
        } else if (isResizing && resizeDirection) {
           const dx = e.clientX - resizeStart.x;
           const dy = e.clientY - resizeStart.y;


           let newWidth = resizeStartSize.width;
           let newHeight = resizeStartSize.height;
           let newX = resizeStartPosition.x;
           let newY = resizeStartPosition.y;


           if (resizeDirection.includes("e")) {
               newWidth = Math.max(MIN_BOX_WIDTH, resizeStartSize.width + dx);
           }
           if (resizeDirection.includes("s")) {
               newHeight = Math.max(MIN_BOX_HEIGHT, resizeStartSize.height + dy);
           }
           if (resizeDirection.includes("w")) {
               newWidth = Math.max(MIN_BOX_WIDTH, resizeStartSize.width - dx);
               // cursor on the west side
               if (dx < 0) {
                // when the size increases to the left, x should be adjusted
                    newX = resizeStartPosition.x + dx;
                } else {
                    // when the size decrease to the right, x should be fixed if width is 400, minimum width
                    // otherwise, it should be updated according to the dx
                    if (newWidth > MIN_BOX_WIDTH) {
                        newX = resizeStartPosition.x + dx;
                    }
                    else if (newWidth <= MIN_BOX_WIDTH) {
                        newX = positionRef.current.x;
                    }
                }
               
           }
           if (resizeDirection.includes("n")) {
               newHeight = Math.max(MIN_BOX_HEIGHT, resizeStartSize.height - dy);
               if (dy < 0) {
                   newY = resizeStartPosition.y + dy;
               } else {
                    // when the size decrease to the right, x should be fixed if width is 400, minimum width
                    // otherwise, it should be updated according to the dx
                    if (newHeight > MIN_BOX_HEIGHT) {
                        newY = resizeStartPosition.y + dy;
                    }
                    else if (newHeight <= MIN_BOX_HEIGHT) {
                        newY = positionRef.current.y;
                    }
               }
           }
          
           sizeRef.current = {width: newWidth, height: newHeight};
           positionRef.current = { x: newX, y: newY };
           updateBox();
        }
    }, [isDropdownOpen, isDragging, dragStart.x, dragStart.y, isResizing, resizeDirection, resizeStart.x, resizeStart.y, resizeStartSize, resizeStartPosition, updateBox]);


    // Add initial transform application in useEffect
    useEffect(() => {
        if (boxRef.current) {
            boxRef.current.style.transform = `translate3d(${positionRef.current.x}px, ${positionRef.current.y}px, 0)`;
            boxRef.current.style.width = `${sizeRef.current.width}px`;
            boxRef.current.style.height = `${sizeRef.current.height}px`;
        }
    }, []);


    const handleResizeStart = (e: React.MouseEvent, direction: string) => {
        if (isDropdownOpen || isMaximized) return; // Prevent resize if dropdown is open or box is maximized
        e.stopPropagation();
        e.preventDefault();
        onFocus(id);
        setIsResizing(true);
        setResizeDirection(direction);
        setResizeStart({x: e.clientX, y: e.clientY});
        setResizeStartSize(sizeRef.current);
        setResizeStartPosition(positionRef.current);
    };


    const toggleMaximize = (e: React.MouseEvent) => {
        e.stopPropagation();
        if (isDropdownOpen) return;


        console.log("Toggling maximize state for box:", isMaximized);


        if (isMaximized) {
            sizeRef.current = prevStateRef.current.size;
            positionRef.current = prevStateRef.current.position;
            setIsMaximized(false);
            console.log("Restoring previous state:", prevStateRef.current);
        } else {
            prevStateRef.current = {
                position: positionRef.current,
                size: sizeRef.current
            };


            if (viewportSize.width > 0 && viewportSize.height > 0 && canvasZoom > 0) {
                const maximizedWidth = viewportSize.width / canvasZoom;
                const maximizedHeight = viewportSize.height / canvasZoom;


                sizeRef.current = {width: maximizedWidth, height: maximizedHeight};


                const newX = -canvasPan.x - (maximizedWidth / 2);
                const newY = -canvasPan.y - (maximizedHeight / 2);
                positionRef.current = { x: newX, y: newY };
                console.log("Maximizing box to:", positionRef.current, sizeRef.current);
                setIsMaximized(true);
                console.log("isMaximized set to true", isMaximized);
            } else {
                console.warn("Cannot maximize: viewportSize or canvasZoom is invalid.", viewportSize, canvasZoom);
            }

        }
        updateBox();
    };


    const handleClose = (e: React.MouseEvent) => {
        e.stopPropagation();
        if (onClose) onClose(id);
    };


    const applyPresetSize = (presetKey: keyof typeof WINDOW_SIZES) => {
        if (isMaximized) setIsMaximized(false);
        const newSize = WINDOW_SIZES[presetKey];
        // setSize(newSize);
        sizeRef.current = newSize;
    };


    useEffect(() => {
        console.log("StorageBox useEffect triggered");
        const handleGlobalMouseMove = (e: MouseEvent) => {
            if (isDropdownOpen) return;
            if (isDragging || isResizing) {
                handleMouseMove(e as unknown as React.MouseEvent);
            }
        };


        const handleGlobalMouseUp = () => {
            handleMouseUp();
        };


        if (isDragging || isResizing) {
            document.addEventListener("mousemove", handleGlobalMouseMove);
            document.addEventListener("mouseup", handleGlobalMouseUp);
        }


        return () => {
            document.removeEventListener("mousemove", handleGlobalMouseMove);
            document.removeEventListener("mouseup", handleGlobalMouseUp);
        };
    }, [isDragging, isResizing, dragStart, resizeDirection, resizeStart, resizeStartSize, resizeStartPosition, isDropdownOpen]); // Added dependencies


    const opacity = isDragging || isResizing ? 0.7 : 1;
    const defaultIcon = <Folder className="h-5 w-5 text-amber-500"/>;


    // Disable resizing controls when maximized
    const showResizeHandles = !isDropdownOpen && !isMaximized;


    return (
        <div
            ref={boxRef}
            className={cn(
                "box-container absolute flex flex-col bg-white dark:bg-slate-800 shadow-lg border border-blue-100 dark:border-slate-700 overflow-hidden",
                isDragging && "cursor-grabbing", "will-change-transform",
                isMaximized ? "border-blue-500 dark:border-blue-400" : "rounded-xl",
                isDropZoneActive && "ring-4 ring-green-400 bg-green-50 dark:bg-green-900/20 border-green-400"
            )}
            style={{
                zIndex: box.zIndex,
                opacity,
                // Ensure no conflicting transitions
                transitionProperty: isMaximized ? 'none' : 'opacity',
            }}
            onClick={handleWindowClick}
            onMouseDown={(e) => {
                if (isResizing) e.stopPropagation();
            }}
        >
            {isDropZoneActive && (
                <div className="absolute inset-0 bg-green-100/50 dark:bg-green-900/30 border-4 border-green-400 border-dashed rounded-xl flex items-center justify-center z-20 pointer-events-none select-none">
                    <div className="bg-green-500 text-white px-4 py-2 rounded-lg shadow-lg font-medium">
                        Drop files here to transfer
                    </div>
                </div>
            )}
            <div
                className="h-12 bg-white dark:bg-slate-800 flex items-center justify-between px-4 cursor-grab border-b border-slate-100 dark:border-slate-700"
                onMouseDown={handleHeaderMouseDown}
            >
                <div className="flex items-center gap-3">
                    <div
                        className="select-none flex items-center justify-center w-8 h-8 rounded-full bg-blue-100 dark:bg-blue-900/30">
                        {icon || defaultIcon}
                    </div>
                    <div className="select-none text-slate-800 dark:text-slate-200">{title}</div>
                </div>
                <div className="flex items-center gap-1 select-none">
                    <DropdownMenu onOpenChange={setIsDropdownOpen}>
                        <DropdownMenuTrigger asChild>
                            <button
                                disabled={isMaximized}
                                className={cn(
                                    "p-1.5 rounded-md transition-colors",
                                    isDropdownOpen
                                        ? "bg-blue-100 dark:bg-blue-900/30 text-blue-600 dark:text-blue-400"
                                        : "text-slate-500 hover:bg-blue-100/50 dark:hover:bg-blue-900/30 hover:text-blue-600 dark:hover:text-blue-400",
                                    isMaximized && "opacity-50 cursor-not-allowed"
                                )}
                            >
                                <ChevronDown className="h-4 w-4"/>
                            </button>
                        </DropdownMenuTrigger>
                        <DropdownMenuContent
                            align="end"
                            className="w-56 bg-white dark:bg-slate-800 border border-blue-100 dark:border-slate-700 shadow-lg rounded-lg overflow-hidden"
                        >
                            <div
                                className="px-3 py-2 bg-gradient-to-r from-blue-50 to-indigo-50 dark:from-blue-900/20 dark:to-indigo-900/20 border-b border-blue-100 dark:border-slate-700">
                                <DropdownMenuLabel className="text-blue-600 dark:text-blue-400 font-medium">
                                    Box Size
                                </DropdownMenuLabel>
                            </div>
                            <div className="p-1">
                                {Object.keys(WINDOW_SIZES).map((key) => (
                                    <DropdownMenuItem
                                        key={key}
                                        onClick={() => applyPresetSize(key as keyof typeof WINDOW_SIZES)}
                                        className="flex items-center px-3 py-2 hover:bg-gradient-to-r hover:from-blue-50 hover:to-indigo-50 dark:hover:from-blue-900/20 dark:hover:to-indigo-900/20 rounded-md cursor-pointer transition-colors"
                                    >
                                        <div
                                            className={`w-${key === 'small' ? 3 : key === 'medium' ? 4 : key === 'large' ? 5 : 6} h-${key === 'small' ? 3 : key === 'medium' ? 4 : key === 'large' ? 5 : 6} rounded-sm border border-blue-200 dark:border-blue-700 mr-2`}></div>
                                        <span>{key.charAt(0).toUpperCase() + key.slice(1)} ({WINDOW_SIZES[key as keyof typeof WINDOW_SIZES].width}×{WINDOW_SIZES[key as keyof typeof WINDOW_SIZES].height})</span>
                                    </DropdownMenuItem>
                                ))}
                            </div>
                        </DropdownMenuContent>
                    </DropdownMenu>


                    <button
                        className="p-1.5 rounded-md hover:bg-slate-100 dark:hover:bg-slate-700 text-slate-500"
                        onClick={toggleMaximize}
                    >
                        {isMaximized ? <Minimize2 className="h-4 w-4"/> : <Maximize2 className="h-4 w-4"/>}
                    </button>
                    <button
                        className="p-1.5 rounded-md hover:bg-red-50 dark:hover:bg-red-900/20 text-slate-500 hover:text-red-500"
                        onClick={handleClose}
                    >
                        <X className="h-4 w-4"/>
                    </button>
                </div>
            </div>


            <div className="flex flex-1 overflow-hidden bg-slate-50 dark:bg-slate-900/50">
                {type == "local" ?  (
                    <>
                        <FileExplorer tempGetFile={tempGetFile} tempPostFile={tempPostFile} boxId={id} isBoxToBoxTransfer={isDropZoneActive} onCurrentPathChange={handleCurrentPathChange} refreshToggle={refreshToggle}/>
                    </>
                ) : (
                    <>
                        <FileExplorer cloudType={box.cloudType} accountId={box.accountId} tempGetFile={tempGetFile} tempPostFile={tempPostFile} boxId={id} isBoxToBoxTransfer={isDropZoneActive} onCurrentPathChange={handleCurrentPathChange} refreshToggle={refreshToggle} />
                    </>
                )}
            </div>

            {!isMaximized && (
                <div className="absolute bottom-1 right-2 text-xs text-slate-400 pointer-events-none">
                    {/* {Math.round(size.width)} × {Math.round(size.height)} */}
                    {Math.round(sizeRef.current.width)} × {Math.round(sizeRef.current.height)}
                </div>
            )}


            {showResizeHandles && (
                <>
                    {/* Corner resize handles */}
                    <div
                        className="absolute right-0 bottom-0 w-6 h-6 cursor-se-resize bg-transparent hover:bg-blue-500/10 z-10"
                        onMouseDown={(e) => handleResizeStart(e, "se")}/>
                    <div
                        className="absolute left-0 bottom-0 w-6 h-6 cursor-sw-resize bg-transparent hover:bg-blue-500/10 z-10"
                        onMouseDown={(e) => handleResizeStart(e, "sw")}/>
                    <div
                        className="absolute left-0 top-0 w-6 h-6 cursor-nw-resize bg-transparent hover:bg-blue-500/10 z-10"
                        onMouseDown={(e) => handleResizeStart(e, "nw")}/>
                    <div
                        className="absolute right-0 top-0 w-6 h-6 cursor-ne-resize bg-transparent hover:bg-blue-500/10 z-10"
                        onMouseDown={(e) => handleResizeStart(e, "ne")}/>
                    {/* Edge resize handles */}
                    <div className="absolute right-0 top-6 bottom-6 w-1 cursor-e-resize hover:bg-blue-500/10 z-10"
                         onMouseDown={(e) => handleResizeStart(e, "e")}/>
                    <div className="absolute left-6 right-6 bottom-0 h-1 cursor-s-resize hover:bg-blue-500/10 z-10"
                         onMouseDown={(e) => handleResizeStart(e, "s")}/>
                    <div className="absolute left-0 top-6 bottom-6 w-1 cursor-w-resize hover:bg-blue-500/10 z-10"
                         onMouseDown={(e) => handleResizeStart(e, "w")}/>
                    <div className="absolute left-6 right-6 top-0 h-1 cursor-n-resize hover:bg-blue-500/10 z-10"
                         onMouseDown={(e) => handleResizeStart(e, "n")}/>
                </>
            )}
        </div>
    );
}


<|MERGE_RESOLUTION|>--- conflicted
+++ resolved
@@ -1,8 +1,4 @@
-<<<<<<< HEAD
-import React, {memo, useMemo, useCallback} from "react"
-=======
-import React, {memo, useImperativeHandle} from "react"
->>>>>>> df42ccdb
+import React, {memo, useMemo, useCallback, useImperativeHandle} from "react"
 import {useState, useEffect, useRef} from "react"
 import {X, Maximize2, Minimize2, ChevronDown, Folder, Box} from "lucide-react"
 import {cn} from "@/lib/utils"
@@ -104,9 +100,6 @@
     const [isWindowResizing, setIsWindowResizing] = useState(false);
     const windowResizeTimeoutRef = useRef<NodeJS.Timeout | null>(null);
 
-<<<<<<< HEAD
-    const handleCurrentPathChange = useCallback((newPath: string) => {
-=======
     const doRefresh = () => {
         console.log("Function called from parent for box", box.id);
           setRefreshToggle(!refreshToggle); // Toggle to trigger a refresh in the FileExplorer
@@ -117,8 +110,7 @@
         callDoRefresh: doRefresh,
       }));
 
-    const handleCurrentPathChange = (newPath: string) => {
->>>>>>> df42ccdb
+    const handleCurrentPathChange = useCallback((newPath: string) => {
         setCurrentPath(newPath);
     }, []);
 
