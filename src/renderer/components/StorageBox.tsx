import React, {memo} from "react"
import {useState, useEffect, useRef} from "react"
import {X, Maximize2, Minimize2, ChevronDown, Folder} from "lucide-react"
import {cn} from "@/lib/utils"
import {
   DropdownMenu,
   DropdownMenuContent,
   DropdownMenuItem,
   DropdownMenuTrigger,
   DropdownMenuLabel,
} from "@/components/ui/dropdown-menu"
import {StorageBoxProps, WINDOW_SIZES} from "@Types/box";
import {FileExplorer} from "@Components/FileExplorer";




export const StorageBox = memo(StorageBoxInner, areEqual);
function areEqual(prev: StorageBoxProps, next: StorageBoxProps) {
    return (
        prev.box.id === next.box.id &&
        prev.box.position === next.box.position &&
        prev.box.size === next.box.size &&
        prev.box.zIndex === next.box.zIndex &&
        prev.isMaximized === next.isMaximized &&
        prev.viewportSize.width === next.viewportSize.width &&
        prev.viewportSize.height === next.viewportSize.height &&
        prev.canvasZoom === next.canvasZoom &&
        prev.canvasPan.x === next.canvasPan.x &&
        prev.canvasPan.y === next.canvasPan.y
    );
}


function StorageBoxInner({
<<<<<<< HEAD
                               box,
                               onClose,
                               onFocus,
                               viewportSize,
                               viewportRef,
                               canvasZoom,
                               canvasPan,
                               isMaximized,
                               setIsMaximized,
                               tempPostFile,
                               tempGetFile
                           }: StorageBoxProps) {
    const {id, title, content, type, icon} = box;
    const [position, setPosition] = useState(box.position);
    const [size, setSize] = useState(box.size);
    const [isDragging, setIsDragging] = useState(false);
    const [dragStart, setDragStart] = useState({x: 0, y: 0});
    const [previousState, setPreviousState] = useState({position: box.position, size: box.size});
    const [isResizing, setIsResizing] = useState(false);
    const [resizeDirection, setResizeDirection] = useState<string | null>(null);
    const [resizeStart, setResizeStart] = useState({x: 0, y: 0});
    const [resizeStartSize, setResizeStartSize] = useState(box.size);
    const [resizeStartPosition, setResizeStartPosition] = useState(box.position);

    const [isDropdownOpen, setIsDropdownOpen] = useState(false);
    const boxRef = useRef<HTMLDivElement>(null);
=======
                              box,
                              onClose,
                              onFocus,
                              viewportSize,
                              viewportRef,
                              canvasZoom,
                              canvasPan,
                              isMaximized,
                              setIsMaximized
                          }: StorageBoxProps) {
   const {id, title, content, type, icon} = box;

   const positionRef = useRef(box.position);
   const sizeRef = useRef(box.size);
   const prevStateRef = useRef({position: box.position, size: box.size});

   const [isDragging, setIsDragging] = useState(false);
   const [dragStart, setDragStart] = useState({x: 0, y: 0});
   const [isResizing, setIsResizing] = useState(false);
   const [resizeDirection, setResizeDirection] = useState<string | null>(null);
   const [resizeStart, setResizeStart] = useState({x: 0, y: 0});
   const [resizeStartSize, setResizeStartSize] = useState(box.size);
   const [resizeStartPosition, setResizeStartPosition] = useState(box.position);


   const [isDropdownOpen, setIsDropdownOpen] = useState(false);
   const boxRef = useRef<HTMLDivElement>(null);
>>>>>>> 5bc65dc1


    const getMaximizedState = () => {
        if (viewportSize.width > 0 && viewportSize.height > 0 && canvasZoom > 0) {
            const maximizedWidth = viewportSize.width / canvasZoom;
            const maximizedHeight = viewportSize.height / canvasZoom;

            const newX = -canvasPan.x - (maximizedWidth / 2);
            const newY = -canvasPan.y - (maximizedHeight / 2);

            return {
                size: { width: maximizedWidth, height: maximizedHeight },
                position: { x: newX, y: newY }
            };
        }
        return null;
    };

    // update box style based on position and size refs
    function updateBox() {
        if (boxRef.current) {
            boxRef.current.style.transform = `translate3d(${positionRef.current.x}px, ${positionRef.current.y}px, 0)`;
            boxRef.current.style.width = `${sizeRef.current.width}px`;
            boxRef.current.style.height = `${sizeRef.current.height}px`;
        }
    }

    // Update maximized box when canvas changes
    useEffect(() => {
        console.log(title);
        if (!isMaximized) return;
        console.log(title + "why?2");
        const maximizedState = getMaximizedState();
        if (maximizedState) {
            sizeRef.current = maximizedState.size;
            positionRef.current = maximizedState.position;
            updateBox();
        }
    }, [isMaximized, viewportSize, canvasPan, canvasZoom]);


   // Fixed handleHeaderMouseDown function
   const handleHeaderMouseDown = (e: React.MouseEvent) => {
       e.stopPropagation();
       if (isDropdownOpen || isResizing) return;
      
       onFocus(id);
      
       if (isMaximized) {
            console.log("Restoring previous state for box:", title);
           positionRef.current = prevStateRef.current.position;
           sizeRef.current = prevStateRef.current.size;
           setIsMaximized(false);
            updateBox();
           return;
       }
      
       setIsDragging(true);

       setDragStart({
           x: e.clientX - positionRef.current.x,
           y: e.clientY - positionRef.current.y
       });
   };


   const handleWindowClick = (e: React.MouseEvent) => {
       e.stopPropagation();
       onFocus(id);
   };


   const handleMouseUp = () => {
       setIsDragging(false);
       setIsResizing(false);
       setResizeDirection(null);
   };


   const handleMouseMove = (e: React.MouseEvent) => {
       if (isDropdownOpen) return;
      
       if (isDragging) {
           // Simple and correct drag calculation
           const newX = e.clientX - dragStart.x;
           const newY = e.clientY - dragStart.y;


           // Update the ref
           positionRef.current = { x: newX, y: newY };
          
            updateBox();
       } else if (isResizing && resizeDirection) {
           const dx = e.clientX - resizeStart.x;
           const dy = e.clientY - resizeStart.y;


           let newWidth = resizeStartSize.width;
           let newHeight = resizeStartSize.height;
           let newX = resizeStartPosition.x;
           let newY = resizeStartPosition.y;


           if (resizeDirection.includes("e")) {
               newWidth = Math.max(400, resizeStartSize.width + dx);
           }
           if (resizeDirection.includes("s")) {
               newHeight = Math.max(360, resizeStartSize.height + dy);
           }
           if (resizeDirection.includes("w")) {
               newWidth = Math.max(400, resizeStartSize.width - dx);
               if (dx < 0)
                   newX = resizeStartPosition.x + dx;
           }
           if (resizeDirection.includes("n")) {
               newHeight = Math.max(360, resizeStartSize.height - dy);
               if (dy < 0)
                   newY = resizeStartPosition.y + dy;
           }
          
           sizeRef.current = {width: newWidth, height: newHeight};
           positionRef.current = { x: newX, y: newY };
          
            updateBox();
       }
   };


   // Add initial transform application in useEffect
   useEffect(() => {
       if (boxRef.current) {
           boxRef.current.style.transform = `translate3d(${positionRef.current.x}px, ${positionRef.current.y}px, 0)`;
           boxRef.current.style.width = `${sizeRef.current.width}px`;
           boxRef.current.style.height = `${sizeRef.current.height}px`;
       }
   }, []); 


   const handleResizeStart = (e: React.MouseEvent, direction: string) => {
       if (isDropdownOpen || isMaximized) return; // Prevent resize if dropdown is open or box is maximized
       e.stopPropagation();
       e.preventDefault();
       onFocus(id);
       setIsResizing(true);
       setResizeDirection(direction);
       setResizeStart({x: e.clientX, y: e.clientY});
       setResizeStartSize(sizeRef.current);
       setResizeStartPosition(positionRef.current);
   };


   const toggleMaximize = (e: React.MouseEvent) => {
       e.stopPropagation();
       if (isDropdownOpen) return;


       console.log("Toggling maximize state for box:", isMaximized);


       if (isMaximized) {
           sizeRef.current = prevStateRef.current.size;
           positionRef.current = prevStateRef.current.position;
           setIsMaximized(false);
           console.log("Restoring previous state:", prevStateRef.current);
       } else {
           prevStateRef.current = {
               position: positionRef.current,
               size: sizeRef.current
           };


           if (viewportSize.width > 0 && viewportSize.height > 0 && canvasZoom > 0) {
               const maximizedWidth = viewportSize.width / canvasZoom;
               const maximizedHeight = viewportSize.height / canvasZoom;


               sizeRef.current = {width: maximizedWidth, height: maximizedHeight};


               const newX = -canvasPan.x - (maximizedWidth / 2);
               const newY = -canvasPan.y - (maximizedHeight / 2);
               positionRef.current = { x: newX, y: newY };
               console.log("Maximizing box to:", positionRef.current, sizeRef.current);
               setIsMaximized(true);
               console.log("isMaximized set to true", isMaximized);
           } else {
               console.warn("Cannot maximize: viewportSize or canvasZoom is invalid.", viewportSize, canvasZoom);
           }

       }
       updateBox();
   };


   const handleClose = (e: React.MouseEvent) => {
       e.stopPropagation();
       if (onClose) onClose(id);
   };


   const applyPresetSize = (presetKey: keyof typeof WINDOW_SIZES) => {
       if (isMaximized) setIsMaximized(false);
       const newSize = WINDOW_SIZES[presetKey];
       // setSize(newSize);
       sizeRef.current = newSize;
   };


   useEffect(() => {
       console.log("StorageBox useEffect triggered");
       const handleGlobalMouseMove = (e: MouseEvent) => {
           if (isDropdownOpen) return;
           if (isDragging || isResizing) {
               handleMouseMove(e as unknown as React.MouseEvent);
           }
       };


       const handleGlobalMouseUp = () => {
           handleMouseUp();
       };


       if (isDragging || isResizing) {
           document.addEventListener("mousemove", handleGlobalMouseMove);
           document.addEventListener("mouseup", handleGlobalMouseUp);
       }


       return () => {
           document.removeEventListener("mousemove", handleGlobalMouseMove);
           document.removeEventListener("mouseup", handleGlobalMouseUp);
       };
   }, [isDragging, isResizing, dragStart, resizeDirection, resizeStart, resizeStartSize, resizeStartPosition, isDropdownOpen]); // Added dependencies


   const opacity = isDragging || isResizing ? 0.7 : 1;
   const defaultIcon = <Folder className="h-5 w-5 text-amber-500"/>;


   // Disable resizing controls when maximized
   const showResizeHandles = !isDropdownOpen && !isMaximized;


   return (
       <div
           ref={boxRef}
           className={cn(
               "box-container absolute flex flex-col bg-white dark:bg-slate-800 shadow-lg border border-blue-100 dark:border-slate-700 overflow-hidden transition-opacity",
               isDragging && "cursor-grabbing", "will-change-transform",
               isMaximized ? "border-blue-500 dark:border-blue-400" : "rounded-xl"
           )}
           style={{
               zIndex: box.zIndex,
               opacity,
           }}
           onClick={handleWindowClick}
           onMouseDown={(e) => {
               if (isResizing) e.stopPropagation();
           }}
       >
           <div
               className="h-12 bg-white dark:bg-slate-800 flex items-center justify-between px-4 cursor-grab border-b border-slate-100 dark:border-slate-700"
               onMouseDown={handleHeaderMouseDown}
           >
               <div className="flex items-center gap-3">
                   <div
                       className="select-none flex items-center justify-center w-8 h-8 rounded-full bg-blue-100 dark:bg-blue-900/30">
                       {icon || defaultIcon}
                   </div>
                   <div className="select-none text-slate-800 dark:text-slate-200">{title}</div>
               </div>
               <div className="flex items-center gap-1 select-none">
                   <DropdownMenu onOpenChange={setIsDropdownOpen}>
                       <DropdownMenuTrigger asChild>
                           <button
                               disabled={isMaximized}
                               className={cn(
                                   "p-1.5 rounded-md transition-colors",
                                   isDropdownOpen
                                       ? "bg-blue-100 dark:bg-blue-900/30 text-blue-600 dark:text-blue-400"
                                       : "text-slate-500 hover:bg-blue-100/50 dark:hover:bg-blue-900/30 hover:text-blue-600 dark:hover:text-blue-400",
                                   isMaximized && "opacity-50 cursor-not-allowed"
                               )}
                           >
                               <ChevronDown className="h-4 w-4"/>
                           </button>
                       </DropdownMenuTrigger>
                       <DropdownMenuContent
                           align="end"
                           className="w-56 bg-white dark:bg-slate-800 border border-blue-100 dark:border-slate-700 shadow-lg rounded-lg overflow-hidden"
                       >
                           <div
                               className="px-3 py-2 bg-gradient-to-r from-blue-50 to-indigo-50 dark:from-blue-900/20 dark:to-indigo-900/20 border-b border-blue-100 dark:border-slate-700">
                               <DropdownMenuLabel className="text-blue-600 dark:text-blue-400 font-medium">
                                   Box Size
                               </DropdownMenuLabel>
                           </div>
                           <div className="p-1">
                               {Object.keys(WINDOW_SIZES).map((key) => (
                                   <DropdownMenuItem
                                       key={key}
                                       onClick={() => applyPresetSize(key as keyof typeof WINDOW_SIZES)}
                                       className="flex items-center px-3 py-2 hover:bg-gradient-to-r hover:from-blue-50 hover:to-indigo-50 dark:hover:from-blue-900/20 dark:hover:to-indigo-900/20 rounded-md cursor-pointer transition-colors"
                                   >
                                       <div
                                           className={`w-${key === 'small' ? 3 : key === 'medium' ? 4 : key === 'large' ? 5 : 6} h-${key === 'small' ? 3 : key === 'medium' ? 4 : key === 'large' ? 5 : 6} rounded-sm border border-blue-200 dark:border-blue-700 mr-2`}></div>
                                       <span>{key.charAt(0).toUpperCase() + key.slice(1)} ({WINDOW_SIZES[key as keyof typeof WINDOW_SIZES].width}×{WINDOW_SIZES[key as keyof typeof WINDOW_SIZES].height})</span>
                                   </DropdownMenuItem>
                               ))}
                           </div>
                       </DropdownMenuContent>
                   </DropdownMenu>


                   <button
                       className="p-1.5 rounded-md hover:bg-slate-100 dark:hover:bg-slate-700 text-slate-500"
                       onClick={toggleMaximize}
                   >
                       {isMaximized ? <Minimize2 className="h-4 w-4"/> : <Maximize2 className="h-4 w-4"/>}
                   </button>
                   <button
                       className="p-1.5 rounded-md hover:bg-red-50 dark:hover:bg-red-900/20 text-slate-500 hover:text-red-500"
                       onClick={handleClose}
                   >
                       <X className="h-4 w-4"/>
                   </button>
               </div>
           </div>


           <div className="flex flex-1 overflow-hidden bg-slate-50 dark:bg-slate-900/50">
               {type == "local" ?  (
                           <>
                           <FileExplorer/>
                           </> // TODO: Implement local file explorer
               ) : (
                   <>
                   <FileExplorer cloudType={box.cloudType} accountId={box.accountId} />
                   </>
               )}
           </div>


           {!isMaximized && (
               <div className="absolute bottom-1 right-2 text-xs text-slate-400 pointer-events-none">
                   {/* {Math.round(size.width)} × {Math.round(size.height)} */}
                   {Math.round(sizeRef.current.width)} × {Math.round(sizeRef.current.height)}
               </div>
           )}


           {showResizeHandles && (
               <>
                   {/* Corner resize handles */}
                   <div
                       className="absolute right-0 bottom-0 w-6 h-6 cursor-se-resize bg-transparent hover:bg-blue-500/10 z-10"
                       onMouseDown={(e) => handleResizeStart(e, "se")}/>
                   <div
                       className="absolute left-0 bottom-0 w-6 h-6 cursor-sw-resize bg-transparent hover:bg-blue-500/10 z-10"
                       onMouseDown={(e) => handleResizeStart(e, "sw")}/>
                   <div
                       className="absolute left-0 top-0 w-6 h-6 cursor-nw-resize bg-transparent hover:bg-blue-500/10 z-10"
                       onMouseDown={(e) => handleResizeStart(e, "nw")}/>
                   <div
                       className="absolute right-0 top-0 w-6 h-6 cursor-ne-resize bg-transparent hover:bg-blue-500/10 z-10"
                       onMouseDown={(e) => handleResizeStart(e, "ne")}/>
                   {/* Edge resize handles */}
                   <div className="absolute right-0 top-6 bottom-6 w-1 cursor-e-resize hover:bg-blue-500/10 z-10"
                        onMouseDown={(e) => handleResizeStart(e, "e")}/>
                   <div className="absolute left-6 right-6 bottom-0 h-1 cursor-s-resize hover:bg-blue-500/10 z-10"
                        onMouseDown={(e) => handleResizeStart(e, "s")}/>
                   <div className="absolute left-0 top-6 bottom-6 w-1 cursor-w-resize hover:bg-blue-500/10 z-10"
                        onMouseDown={(e) => handleResizeStart(e, "w")}/>
                   <div className="absolute left-6 right-6 top-0 h-1 cursor-n-resize hover:bg-blue-500/10 z-10"
                        onMouseDown={(e) => handleResizeStart(e, "n")}/>
               </>
           )}
       </div>
   );
}


<<<<<<< HEAD
    return (
        <div
            ref={boxRef}
            className={cn(
                "box-container absolute flex flex-col bg-white dark:bg-slate-800 shadow-lg border border-blue-100 dark:border-slate-700 overflow-hidden transition-opacity",
                isDragging && "cursor-grabbing", "will-change-transform",
                isMaximized ? "border-blue-500 dark:border-blue-400" : "rounded-xl"
            )}
            style={{
                transform: `translate3d(${position.x}px, ${position.y}px, 0)`,
                width: `${size.width}px`,
                height: `${size.height}px`,
                zIndex: box.zIndex,
                opacity,
            }}
            onClick={handleWindowClick}
            onMouseDown={(e) => {
                if (isResizing) e.stopPropagation();
            }}
        >
            <div
                className="h-12 bg-white dark:bg-slate-800 flex items-center justify-between px-4 cursor-grab border-b border-slate-100 dark:border-slate-700"
                onMouseDown={handleHeaderMouseDown}
            >
                <div className="flex items-center gap-3">
                    <div
                        className="select-none flex items-center justify-center w-8 h-8 rounded-full bg-blue-100 dark:bg-blue-900/30">
                        {icon || defaultIcon}
                    </div>
                    <div className="select-none text-slate-800 dark:text-slate-200">{title}</div>
                </div>
                <div className="flex items-center gap-1 select-none">
                    <DropdownMenu onOpenChange={setIsDropdownOpen}>
                        <DropdownMenuTrigger asChild>
                            <button
                                disabled={isMaximized}
                                className={cn(
                                    "p-1.5 rounded-md transition-colors",
                                    isDropdownOpen
                                        ? "bg-blue-100 dark:bg-blue-900/30 text-blue-600 dark:text-blue-400"
                                        : "text-slate-500 hover:bg-blue-100/50 dark:hover:bg-blue-900/30 hover:text-blue-600 dark:hover:text-blue-400",
                                    isMaximized && "opacity-50 cursor-not-allowed"
                                )}
                            >
                                <ChevronDown className="h-4 w-4"/>
                            </button>
                        </DropdownMenuTrigger>
                        <DropdownMenuContent
                            align="end"
                            className="w-56 bg-white dark:bg-slate-800 border border-blue-100 dark:border-slate-700 shadow-lg rounded-lg overflow-hidden"
                        >
                            <div
                                className="px-3 py-2 bg-gradient-to-r from-blue-50 to-indigo-50 dark:from-blue-900/20 dark:to-indigo-900/20 border-b border-blue-100 dark:border-slate-700">
                                <DropdownMenuLabel className="text-blue-600 dark:text-blue-400 font-medium">
                                    Box Size
                                </DropdownMenuLabel>
                            </div>
                            <div className="p-1">
                                {Object.keys(WINDOW_SIZES).map((key) => (
                                    <DropdownMenuItem
                                        key={key}
                                        onClick={() => applyPresetSize(key as keyof typeof WINDOW_SIZES)}
                                        className="flex items-center px-3 py-2 hover:bg-gradient-to-r hover:from-blue-50 hover:to-indigo-50 dark:hover:from-blue-900/20 dark:hover:to-indigo-900/20 rounded-md cursor-pointer transition-colors"
                                    >
                                        <div
                                            className={`w-${key === 'small' ? 3 : key === 'medium' ? 4 : key === 'large' ? 5 : 6} h-${key === 'small' ? 3 : key === 'medium' ? 4 : key === 'large' ? 5 : 6} rounded-sm border border-blue-200 dark:border-blue-700 mr-2`}></div>
                                        <span>{key.charAt(0).toUpperCase() + key.slice(1)} ({WINDOW_SIZES[key as keyof typeof WINDOW_SIZES].width}×{WINDOW_SIZES[key as keyof typeof WINDOW_SIZES].height})</span>
                                    </DropdownMenuItem>
                                ))}
                            </div>
                        </DropdownMenuContent>
                    </DropdownMenu>

                    <button
                        className="p-1.5 rounded-md hover:bg-slate-100 dark:hover:bg-slate-700 text-slate-500"
                        onClick={toggleMaximize}
                    >
                        {isMaximized ? <Minimize2 className="h-4 w-4"/> : <Maximize2 className="h-4 w-4"/>}
                    </button>
                    <button
                        className="p-1.5 rounded-md hover:bg-red-50 dark:hover:bg-red-900/20 text-slate-500 hover:text-red-500"
                        onClick={handleClose}
                    >
                        <X className="h-4 w-4"/>
                    </button>
                </div>
            </div>

            <div className="flex flex-1 overflow-hidden bg-slate-50 dark:bg-slate-900/50">
                {type == "local" ?  (
                            <>
                            <FileExplorer tempGetFile={tempGetFile} tempPostFile={tempPostFile}/> 
                            </> // TODO: Implement local file explorer
                ) : (
                    <>
                    <FileExplorer cloudType={box.cloudType} accountId={box.accountId} tempGetFile={tempGetFile} tempPostFile={tempPostFile}/>
                    </>
                )}
            </div>

            {!isMaximized && (
                <div className="absolute bottom-1 right-2 text-xs text-slate-400 pointer-events-none">
                    {Math.round(size.width)} × {Math.round(size.height)}
                </div>
            )}

            {showResizeHandles && (
                <>
                    {/* Corner resize handles */}
                    <div
                        className="absolute right-0 bottom-0 w-6 h-6 cursor-se-resize bg-transparent hover:bg-blue-500/10 z-10"
                        onMouseDown={(e) => handleResizeStart(e, "se")}/>
                    <div
                        className="absolute left-0 bottom-0 w-6 h-6 cursor-sw-resize bg-transparent hover:bg-blue-500/10 z-10"
                        onMouseDown={(e) => handleResizeStart(e, "sw")}/>
                    <div
                        className="absolute left-0 top-0 w-6 h-6 cursor-nw-resize bg-transparent hover:bg-blue-500/10 z-10"
                        onMouseDown={(e) => handleResizeStart(e, "nw")}/>
                    <div
                        className="absolute right-0 top-0 w-6 h-6 cursor-ne-resize bg-transparent hover:bg-blue-500/10 z-10"
                        onMouseDown={(e) => handleResizeStart(e, "ne")}/>
                    {/* Edge resize handles */}
                    <div className="absolute right-0 top-6 bottom-6 w-1 cursor-e-resize hover:bg-blue-500/10 z-10"
                         onMouseDown={(e) => handleResizeStart(e, "e")}/>
                    <div className="absolute left-6 right-6 bottom-0 h-1 cursor-s-resize hover:bg-blue-500/10 z-10"
                         onMouseDown={(e) => handleResizeStart(e, "s")}/>
                    <div className="absolute left-0 top-6 bottom-6 w-1 cursor-w-resize hover:bg-blue-500/10 z-10"
                         onMouseDown={(e) => handleResizeStart(e, "w")}/>
                    <div className="absolute left-6 right-6 top-0 h-1 cursor-n-resize hover:bg-blue-500/10 z-10"
                         onMouseDown={(e) => handleResizeStart(e, "n")}/>
                </>
            )}
        </div>
    );
}
=======
>>>>>>> 5bc65dc1
<|MERGE_RESOLUTION|>--- conflicted
+++ resolved
@@ -33,34 +33,6 @@
 
 
 function StorageBoxInner({
-<<<<<<< HEAD
-                               box,
-                               onClose,
-                               onFocus,
-                               viewportSize,
-                               viewportRef,
-                               canvasZoom,
-                               canvasPan,
-                               isMaximized,
-                               setIsMaximized,
-                               tempPostFile,
-                               tempGetFile
-                           }: StorageBoxProps) {
-    const {id, title, content, type, icon} = box;
-    const [position, setPosition] = useState(box.position);
-    const [size, setSize] = useState(box.size);
-    const [isDragging, setIsDragging] = useState(false);
-    const [dragStart, setDragStart] = useState({x: 0, y: 0});
-    const [previousState, setPreviousState] = useState({position: box.position, size: box.size});
-    const [isResizing, setIsResizing] = useState(false);
-    const [resizeDirection, setResizeDirection] = useState<string | null>(null);
-    const [resizeStart, setResizeStart] = useState({x: 0, y: 0});
-    const [resizeStartSize, setResizeStartSize] = useState(box.size);
-    const [resizeStartPosition, setResizeStartPosition] = useState(box.position);
-
-    const [isDropdownOpen, setIsDropdownOpen] = useState(false);
-    const boxRef = useRef<HTMLDivElement>(null);
-=======
                               box,
                               onClose,
                               onFocus,
@@ -88,7 +60,6 @@
 
    const [isDropdownOpen, setIsDropdownOpen] = useState(false);
    const boxRef = useRef<HTMLDivElement>(null);
->>>>>>> 5bc65dc1
 
 
     const getMaximizedState = () => {
@@ -472,141 +443,3 @@
 }
 
 
-<<<<<<< HEAD
-    return (
-        <div
-            ref={boxRef}
-            className={cn(
-                "box-container absolute flex flex-col bg-white dark:bg-slate-800 shadow-lg border border-blue-100 dark:border-slate-700 overflow-hidden transition-opacity",
-                isDragging && "cursor-grabbing", "will-change-transform",
-                isMaximized ? "border-blue-500 dark:border-blue-400" : "rounded-xl"
-            )}
-            style={{
-                transform: `translate3d(${position.x}px, ${position.y}px, 0)`,
-                width: `${size.width}px`,
-                height: `${size.height}px`,
-                zIndex: box.zIndex,
-                opacity,
-            }}
-            onClick={handleWindowClick}
-            onMouseDown={(e) => {
-                if (isResizing) e.stopPropagation();
-            }}
-        >
-            <div
-                className="h-12 bg-white dark:bg-slate-800 flex items-center justify-between px-4 cursor-grab border-b border-slate-100 dark:border-slate-700"
-                onMouseDown={handleHeaderMouseDown}
-            >
-                <div className="flex items-center gap-3">
-                    <div
-                        className="select-none flex items-center justify-center w-8 h-8 rounded-full bg-blue-100 dark:bg-blue-900/30">
-                        {icon || defaultIcon}
-                    </div>
-                    <div className="select-none text-slate-800 dark:text-slate-200">{title}</div>
-                </div>
-                <div className="flex items-center gap-1 select-none">
-                    <DropdownMenu onOpenChange={setIsDropdownOpen}>
-                        <DropdownMenuTrigger asChild>
-                            <button
-                                disabled={isMaximized}
-                                className={cn(
-                                    "p-1.5 rounded-md transition-colors",
-                                    isDropdownOpen
-                                        ? "bg-blue-100 dark:bg-blue-900/30 text-blue-600 dark:text-blue-400"
-                                        : "text-slate-500 hover:bg-blue-100/50 dark:hover:bg-blue-900/30 hover:text-blue-600 dark:hover:text-blue-400",
-                                    isMaximized && "opacity-50 cursor-not-allowed"
-                                )}
-                            >
-                                <ChevronDown className="h-4 w-4"/>
-                            </button>
-                        </DropdownMenuTrigger>
-                        <DropdownMenuContent
-                            align="end"
-                            className="w-56 bg-white dark:bg-slate-800 border border-blue-100 dark:border-slate-700 shadow-lg rounded-lg overflow-hidden"
-                        >
-                            <div
-                                className="px-3 py-2 bg-gradient-to-r from-blue-50 to-indigo-50 dark:from-blue-900/20 dark:to-indigo-900/20 border-b border-blue-100 dark:border-slate-700">
-                                <DropdownMenuLabel className="text-blue-600 dark:text-blue-400 font-medium">
-                                    Box Size
-                                </DropdownMenuLabel>
-                            </div>
-                            <div className="p-1">
-                                {Object.keys(WINDOW_SIZES).map((key) => (
-                                    <DropdownMenuItem
-                                        key={key}
-                                        onClick={() => applyPresetSize(key as keyof typeof WINDOW_SIZES)}
-                                        className="flex items-center px-3 py-2 hover:bg-gradient-to-r hover:from-blue-50 hover:to-indigo-50 dark:hover:from-blue-900/20 dark:hover:to-indigo-900/20 rounded-md cursor-pointer transition-colors"
-                                    >
-                                        <div
-                                            className={`w-${key === 'small' ? 3 : key === 'medium' ? 4 : key === 'large' ? 5 : 6} h-${key === 'small' ? 3 : key === 'medium' ? 4 : key === 'large' ? 5 : 6} rounded-sm border border-blue-200 dark:border-blue-700 mr-2`}></div>
-                                        <span>{key.charAt(0).toUpperCase() + key.slice(1)} ({WINDOW_SIZES[key as keyof typeof WINDOW_SIZES].width}×{WINDOW_SIZES[key as keyof typeof WINDOW_SIZES].height})</span>
-                                    </DropdownMenuItem>
-                                ))}
-                            </div>
-                        </DropdownMenuContent>
-                    </DropdownMenu>
-
-                    <button
-                        className="p-1.5 rounded-md hover:bg-slate-100 dark:hover:bg-slate-700 text-slate-500"
-                        onClick={toggleMaximize}
-                    >
-                        {isMaximized ? <Minimize2 className="h-4 w-4"/> : <Maximize2 className="h-4 w-4"/>}
-                    </button>
-                    <button
-                        className="p-1.5 rounded-md hover:bg-red-50 dark:hover:bg-red-900/20 text-slate-500 hover:text-red-500"
-                        onClick={handleClose}
-                    >
-                        <X className="h-4 w-4"/>
-                    </button>
-                </div>
-            </div>
-
-            <div className="flex flex-1 overflow-hidden bg-slate-50 dark:bg-slate-900/50">
-                {type == "local" ?  (
-                            <>
-                            <FileExplorer tempGetFile={tempGetFile} tempPostFile={tempPostFile}/> 
-                            </> // TODO: Implement local file explorer
-                ) : (
-                    <>
-                    <FileExplorer cloudType={box.cloudType} accountId={box.accountId} tempGetFile={tempGetFile} tempPostFile={tempPostFile}/>
-                    </>
-                )}
-            </div>
-
-            {!isMaximized && (
-                <div className="absolute bottom-1 right-2 text-xs text-slate-400 pointer-events-none">
-                    {Math.round(size.width)} × {Math.round(size.height)}
-                </div>
-            )}
-
-            {showResizeHandles && (
-                <>
-                    {/* Corner resize handles */}
-                    <div
-                        className="absolute right-0 bottom-0 w-6 h-6 cursor-se-resize bg-transparent hover:bg-blue-500/10 z-10"
-                        onMouseDown={(e) => handleResizeStart(e, "se")}/>
-                    <div
-                        className="absolute left-0 bottom-0 w-6 h-6 cursor-sw-resize bg-transparent hover:bg-blue-500/10 z-10"
-                        onMouseDown={(e) => handleResizeStart(e, "sw")}/>
-                    <div
-                        className="absolute left-0 top-0 w-6 h-6 cursor-nw-resize bg-transparent hover:bg-blue-500/10 z-10"
-                        onMouseDown={(e) => handleResizeStart(e, "nw")}/>
-                    <div
-                        className="absolute right-0 top-0 w-6 h-6 cursor-ne-resize bg-transparent hover:bg-blue-500/10 z-10"
-                        onMouseDown={(e) => handleResizeStart(e, "ne")}/>
-                    {/* Edge resize handles */}
-                    <div className="absolute right-0 top-6 bottom-6 w-1 cursor-e-resize hover:bg-blue-500/10 z-10"
-                         onMouseDown={(e) => handleResizeStart(e, "e")}/>
-                    <div className="absolute left-6 right-6 bottom-0 h-1 cursor-s-resize hover:bg-blue-500/10 z-10"
-                         onMouseDown={(e) => handleResizeStart(e, "s")}/>
-                    <div className="absolute left-0 top-6 bottom-6 w-1 cursor-w-resize hover:bg-blue-500/10 z-10"
-                         onMouseDown={(e) => handleResizeStart(e, "w")}/>
-                    <div className="absolute left-6 right-6 top-0 h-1 cursor-n-resize hover:bg-blue-500/10 z-10"
-                         onMouseDown={(e) => handleResizeStart(e, "n")}/>
-                </>
-            )}
-        </div>
-    );
-}
-=======
->>>>>>> 5bc65dc1
