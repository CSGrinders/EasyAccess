<<<<<<< HEAD
import React, {useState} from 'react';
import {
    CloudIcon,
    Download,
    HardDrive,
    Home,
    Plus,
    Search, User,
} from "lucide-react"
import {Input} from "@Components/ui/input";
import {Button} from '@/components/ui/button';
import {NavItem} from "@Components/ui/navItem";
import {CloudItem} from "@Components/ui/cloudItem";
import { FaGoogleDrive, FaDropbox } from "react-icons/fa";
import { SiIcloud } from "react-icons/si";

=======
import React, {useRef, useState} from 'react';
import {HardDrive} from "lucide-react"
import CanvaSettings from "@Components/CanvaSettings";
import ActionBar from "@Components/ActionBar";
import {CanvasContainer} from "@Components/CanvasContainer";

const test = {
    folders: ["Documents", "Pictures", "Downloads", "Desktop"],
    files: ["readme.txt", "report.pdf", "image.jpg", "data.csv"],
}


type BoxSize = "small" | "medium" | "large" | "full"
type SplitZone = "top" | "right" | "bottom" | "left" | null
>>>>>>> 2a66f30c

const HomePage = () => {
    const [activeBoxId, setActiveBoxId] = useState(1)
    const [zoomLevel, setZoomLevel] = useState(1) // 1 = 100%, 0.5 = 50%, 2 = 200%
    const [isPanMode, setIsPanMode] = useState(false)
    const [action, setAction] = useState("dashboard")
    const [position, setPosition] = useState({x: 0, y: 0})
    const containerRef = useRef<HTMLDivElement>(null)

    // State to track the active navigation item
    const [activeNav, setActiveNav] = useState("Home");
    const [showStorageWindow, setShowStorageWindow] = useState(false);
    const [token, setToken] = useState<string | null>(null);

    const handleGoogleAuth = async () => {
        // TODO added for testing
        // await (window as any).electronAPI.clearAuthTokens(); 
        console.log('google drive clicked')
        try {
            var token = await (window as any).electronAPI.getAuthTokens();
            if (!token) {
                token = await (window as any).electronAPI.googleAuth();
                await (window as any).electronAPI.saveAuthTokens(token);
            }
            setToken(token.access_token);
            console.log("Token: ", token);
        } catch (error) {
            console.error('Login error:', error)
        }
    }

    const handleNavClick = (label: string) => {
        setActiveNav(label); // Update the active navigation item
    };

    const handleAddStorageClick = () => {
        setShowStorageWindow(!showStorageWindow); // Toggle the storage window visibility
    };

    const [storageBoxes, setStorageBoxes] = useState([
        {
            id: 1,
            name: "Local Directory",
            type: "local",
            content: test,
            width: 1200,
            height: 400,
        },
    ])

    return (
        <div className="flex flex-col h-screen  bg-white dark:bg-gray-900 text-black dark:text-white">

            <header className="border-b border-slate-200 dark:border-slate-700 bg-white dark:bg-slate-900 shadow-md">

                <div className="flex items-center justify-between ml-5 mr-5 mt-3 mb-3">
                    <div className="flex items-center space-x-4">
                        <div className="flex items-center">
                            <div
                                className="bg-gradient-to-r from-blue-500 to-indigo-600 p-2 rounded-lg shadow-md mr-3">
                                <HardDrive className="h-6 w-6 text-white"/>
                            </div>
                            <h1 className="text-2xl font-bold bg-gradient-to-r from-blue-600 to-indigo-600 bg-clip-text text-transparent select-none">
                                Easy Access
                            </h1>
                        </div>

                    </div>
                    <CanvaSettings zoomLevel={zoomLevel} setZoomLevel={setZoomLevel} isPanMode={isPanMode}
                                   setIsPanMode={setIsPanMode}/>
                </div>
            </header>
<<<<<<< HEAD
            <div className="flex-1 flex overflow-hidden">
                <div
                    className="w-20 bg-white dark:bg-slate-800 border-r border-slate-200 dark:border-slate-700 shadow-sm flex flex-col items-center py-6">
                    <div className="flex flex-col items-center space-y-6">
                        <div className="relative group">
                            <Button
                                variant="outline"
                                onClick={() => handleAddStorageClick()}
                                size="icon"
                                className="h-12 w-12 rounded-xl bg-gradient-to-br from-blue-50 to-indigo-50 dark:from-blue-900/20 dark:to-indigo-900/20 border-slate-200 dark:border-slate-700 shadow-sm hover:shadow-md transition-all duration-200 hover:border-blue-300 dark:hover:border-blue-700"
                            >
                                <Plus className="h-6 w-6 text-blue-600 dark:text-blue-400"/>
                            </Button>
                            <span
                                className="absolute top-full left-1/2 transform -translate-x-1/2 mt-2 px-2 py-1 bg-slate-800 text-white text-xs rounded opacity-0 group-hover:opacity-100 transition-opacity duration-200 whitespace-nowrap">
                                Add Storage
                            </span>
                        </div>

                        <div className="w-full px-2 space-y-4">
                            <NavItem
                                icon={<Home className="h-5 w-5" />}
                                label="Home"
                                active={activeNav === "Home"}
                                onClick={() => handleNavClick("Home")}
                            />
                            <NavItem
                                icon={<CloudIcon className="h-5 w-5" />}
                                label="Clouds"
                                active={activeNav === "Clouds"}
                                onClick={() => handleNavClick("Clouds")}
                            />
                            <NavItem
                                icon={<Download className="h-5 w-5" />}
                                label="Downloads"
                                active={activeNav === "Downloads"}
                                onClick={() => handleNavClick("Downloads")}
                            />
                        </div>
                    </div>
                    <div className="mt-auto py-5">
                        <div
                            className="h-8 w-8 rounded-full bg-gradient-to-r from-blue-500 to-indigo-600 flex items-center justify-center text-white font-medium shadow-sm">
                            <User className="h-4 w-4"/>
                        </div>
                    </div>
                </div>
                <div
                    className={`${
                        showStorageWindow ? "w-30" : "w-0"
                    } bg-white dark:bg-slate-800 border-r border-slate-200 dark:border-slate-700 shadow-sm flex flex-col items-center py-6 transition-all duration-300 overflow-hidden`}
                >
                    <CloudItem
                        icon={<FaGoogleDrive className="h-5 w-5" />}
                        label="Google Drive"
                        onClick={() => handleGoogleAuth()}
                    />
                    <CloudItem
                        icon={<FaDropbox className="h-5 w-5" />}
                        label="Dropbox"
                        // onClick={() => handleNavClick("Dropbox")}
                    />
                    <CloudItem
                        icon={<SiIcloud className="h-5 w-5" />}
                        label="iCloud"
                        // onClick={() => handleNavClick("iCloud")}
                    />
                    {/* Add your sidebar content here */}
                </div>
                <div className="flex-1 flex flex-col items-center mt-5">
                    <div className="relative w-96">
                        <Search className="absolute left-2 top-2.5 h-4 w-4 text-slate-400" />
                        <Input
                            placeholder="Search files..."
                            className="pl-8 bg-slate-50 dark:bg-slate-800 border-slate-200 dark:border-slate-700 focus:ring-blue-500"
                        />
                    </div>
                    <div
                        className="flex-1 flex flex-wrap gap-4 overflow-auto p-4"
                    >
                    </div>
                </div>
            </div>
=======
            <main className="flex flex-1 overflow-hidden">
                <ActionBar action={action} setAction={setAction}/>
                <CanvasContainer
                    zoomLevel={zoomLevel}
                    isPanMode={isPanMode}
                    className="relative"
                    position={position}
                    setPosition={setPosition}

                >
                    <></>
                </CanvasContainer>
            </main>
>>>>>>> 2a66f30c
        </div>
    );
};

export default HomePage;<|MERGE_RESOLUTION|>--- conflicted
+++ resolved
@@ -1,21 +1,3 @@
-<<<<<<< HEAD
-import React, {useState} from 'react';
-import {
-    CloudIcon,
-    Download,
-    HardDrive,
-    Home,
-    Plus,
-    Search, User,
-} from "lucide-react"
-import {Input} from "@Components/ui/input";
-import {Button} from '@/components/ui/button';
-import {NavItem} from "@Components/ui/navItem";
-import {CloudItem} from "@Components/ui/cloudItem";
-import { FaGoogleDrive, FaDropbox } from "react-icons/fa";
-import { SiIcloud } from "react-icons/si";
-
-=======
 import React, {useRef, useState} from 'react';
 import {HardDrive} from "lucide-react"
 import CanvaSettings from "@Components/CanvaSettings";
@@ -30,15 +12,12 @@
 
 type BoxSize = "small" | "medium" | "large" | "full"
 type SplitZone = "top" | "right" | "bottom" | "left" | null
->>>>>>> 2a66f30c
+import {CloudItem} from "@Components/ui/cloudItem";
+import { FaGoogleDrive, FaDropbox } from "react-icons/fa";
+import { SiIcloud } from "react-icons/si";
+
 
 const HomePage = () => {
-    const [activeBoxId, setActiveBoxId] = useState(1)
-    const [zoomLevel, setZoomLevel] = useState(1) // 1 = 100%, 0.5 = 50%, 2 = 200%
-    const [isPanMode, setIsPanMode] = useState(false)
-    const [action, setAction] = useState("dashboard")
-    const [position, setPosition] = useState({x: 0, y: 0})
-    const containerRef = useRef<HTMLDivElement>(null)
 
     // State to track the active navigation item
     const [activeNav, setActiveNav] = useState("Home");
@@ -69,6 +48,12 @@
     const handleAddStorageClick = () => {
         setShowStorageWindow(!showStorageWindow); // Toggle the storage window visibility
     };
+    const [activeBoxId, setActiveBoxId] = useState(1)
+    const [zoomLevel, setZoomLevel] = useState(1) // 1 = 100%, 0.5 = 50%, 2 = 200%
+    const [isPanMode, setIsPanMode] = useState(false)
+    const [action, setAction] = useState("dashboard")
+    const [position, setPosition] = useState({x: 0, y: 0})
+    const containerRef = useRef<HTMLDivElement>(null)
 
     const [storageBoxes, setStorageBoxes] = useState([
         {
@@ -103,91 +88,6 @@
                                    setIsPanMode={setIsPanMode}/>
                 </div>
             </header>
-<<<<<<< HEAD
-            <div className="flex-1 flex overflow-hidden">
-                <div
-                    className="w-20 bg-white dark:bg-slate-800 border-r border-slate-200 dark:border-slate-700 shadow-sm flex flex-col items-center py-6">
-                    <div className="flex flex-col items-center space-y-6">
-                        <div className="relative group">
-                            <Button
-                                variant="outline"
-                                onClick={() => handleAddStorageClick()}
-                                size="icon"
-                                className="h-12 w-12 rounded-xl bg-gradient-to-br from-blue-50 to-indigo-50 dark:from-blue-900/20 dark:to-indigo-900/20 border-slate-200 dark:border-slate-700 shadow-sm hover:shadow-md transition-all duration-200 hover:border-blue-300 dark:hover:border-blue-700"
-                            >
-                                <Plus className="h-6 w-6 text-blue-600 dark:text-blue-400"/>
-                            </Button>
-                            <span
-                                className="absolute top-full left-1/2 transform -translate-x-1/2 mt-2 px-2 py-1 bg-slate-800 text-white text-xs rounded opacity-0 group-hover:opacity-100 transition-opacity duration-200 whitespace-nowrap">
-                                Add Storage
-                            </span>
-                        </div>
-
-                        <div className="w-full px-2 space-y-4">
-                            <NavItem
-                                icon={<Home className="h-5 w-5" />}
-                                label="Home"
-                                active={activeNav === "Home"}
-                                onClick={() => handleNavClick("Home")}
-                            />
-                            <NavItem
-                                icon={<CloudIcon className="h-5 w-5" />}
-                                label="Clouds"
-                                active={activeNav === "Clouds"}
-                                onClick={() => handleNavClick("Clouds")}
-                            />
-                            <NavItem
-                                icon={<Download className="h-5 w-5" />}
-                                label="Downloads"
-                                active={activeNav === "Downloads"}
-                                onClick={() => handleNavClick("Downloads")}
-                            />
-                        </div>
-                    </div>
-                    <div className="mt-auto py-5">
-                        <div
-                            className="h-8 w-8 rounded-full bg-gradient-to-r from-blue-500 to-indigo-600 flex items-center justify-center text-white font-medium shadow-sm">
-                            <User className="h-4 w-4"/>
-                        </div>
-                    </div>
-                </div>
-                <div
-                    className={`${
-                        showStorageWindow ? "w-30" : "w-0"
-                    } bg-white dark:bg-slate-800 border-r border-slate-200 dark:border-slate-700 shadow-sm flex flex-col items-center py-6 transition-all duration-300 overflow-hidden`}
-                >
-                    <CloudItem
-                        icon={<FaGoogleDrive className="h-5 w-5" />}
-                        label="Google Drive"
-                        onClick={() => handleGoogleAuth()}
-                    />
-                    <CloudItem
-                        icon={<FaDropbox className="h-5 w-5" />}
-                        label="Dropbox"
-                        // onClick={() => handleNavClick("Dropbox")}
-                    />
-                    <CloudItem
-                        icon={<SiIcloud className="h-5 w-5" />}
-                        label="iCloud"
-                        // onClick={() => handleNavClick("iCloud")}
-                    />
-                    {/* Add your sidebar content here */}
-                </div>
-                <div className="flex-1 flex flex-col items-center mt-5">
-                    <div className="relative w-96">
-                        <Search className="absolute left-2 top-2.5 h-4 w-4 text-slate-400" />
-                        <Input
-                            placeholder="Search files..."
-                            className="pl-8 bg-slate-50 dark:bg-slate-800 border-slate-200 dark:border-slate-700 focus:ring-blue-500"
-                        />
-                    </div>
-                    <div
-                        className="flex-1 flex flex-wrap gap-4 overflow-auto p-4"
-                    >
-                    </div>
-                </div>
-            </div>
-=======
             <main className="flex flex-1 overflow-hidden">
                 <ActionBar action={action} setAction={setAction}/>
                 <CanvasContainer
@@ -201,7 +101,6 @@
                     <></>
                 </CanvasContainer>
             </main>
->>>>>>> 2a66f30c
         </div>
     );
 };
