--- conflicted
+++ resolved
@@ -1,29 +1,15 @@
 import React from 'react';
 import ReactDOM from 'react-dom/client';
-<<<<<<< HEAD
-import Test from '@Pages/Test';
-import TestLoginPage from '@Pages/TestLoginPage';
-import Titlebar from '@Components/Titlebar'
-=======
 import HomePage from '@Pages/HomePage';
 import {FileExplorer} from "@Components/FileExplorer";
->>>>>>> 8f5ac130
 import "./global.css";
 import Titlebar from "@Components/Titlebar";
 
 const root = ReactDOM.createRoot(document.getElementById('root')!);
 
 root.render(
-<<<<<<< HEAD
-    <div>
-        <Titlebar/>
-        <div className="p-6"/>
-        {/* <Test/> */}
-        <TestLoginPage/>
-=======
     <div className="w-screen h-screen overflow-hidden">
         <Titlebar />
         <HomePage />
->>>>>>> 8f5ac130
     </div>
 );